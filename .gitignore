--- conflicted
+++ resolved
@@ -141,10 +141,6 @@
 val-data.jsonl
 fail.json
 outputs/
-<<<<<<< HEAD
 /multirun/
 user.yaml
-=======
-
-/.vscode
->>>>>>> 082fe880
+/.vscode