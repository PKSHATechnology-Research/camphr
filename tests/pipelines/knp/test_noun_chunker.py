from typing import List

import pytest
from spacy.language import Language

from camphr.models import load
from camphr.pipelines.knp.noun_chunker import (
    KNP_PARALLEL_NOUN_CHUNKS,
    knp_parallel_noun_chunker,
)

from ...utils import check_knp

pytestmark = pytest.mark.skipif(not check_knp(), reason="knp is not always necessary")


@pytest.fixture
def nlp():
    return load("knp")


@pytest.mark.parametrize(
    "name,text,chunks",
    [
        (0, "望月教授は、数理解析研究所には優れた研究者たちがたくさん在籍する、と述べた。", ["望月教授", "数理解析研究所", "優れた研究者"]),
        (1, "金の斧と銀の斧を持つ", ["金の斧", "銀の斧"]),
        (
            2,
            "新型コロナウイルス感染症の急速な拡大を踏まえ、安倍晋三首相は、新型インフルエンザ等対策特別措置法に基づく緊急事態宣言を発令する方針を固めた。",
            ["新型コロナウイルス感染症の急速な拡大", "安倍晋三首相", "新型インフルエンザ等対策特別措置法に基づく緊急事態宣言を発令する方針"],
        ),
<<<<<<< HEAD
        ("金の斧と銀の斧と銅の斧が欲しい", ["金の斧", "銀の斧", "銅の斧"]),
=======
        (3, "金の斧と銀の斧と銅の斧が欲しい", ["金の斧", "銀の斧", "銅の斧"]),
        (4, "りんごとみかんのケーキを食べる", ["りんごとみかんのケーキ"]),
        (5, "りんごとみかんを食べる", ["りんご", "みかん"]),
        (6, "りんごとみかんの重さとぶどうの重さは同じだ", ["りんごとみかんの重さ", "ぶどうの重さ"]),
>>>>>>> af0be223
    ],
)
def test_noun_chunker(nlp: Language, text: str, chunks: List[str], name):
    doc = nlp(text)
    assert [s.text for s in doc.noun_chunks] == chunks


@pytest.mark.parametrize(
    "text,chunks",
    [
        ("望月教授は、数理解析研究所には優れた研究者たちがたくさん在籍する、と述べた。", []),
        ("金の斧と銀の斧を持つ", [["金の斧", "銀の斧"]]),
        ("金の斧と銀の斧と銅の斧による攻撃", [["金の斧", "銀の斧", "銅の斧"]]),
    ],
)
def test_para_noun_chunker(nlp: Language, text: str, chunks: List[str]):
    doc = nlp(text)
    doc = knp_parallel_noun_chunker(doc)
    assert [
        [span.text for span in spans] for spans in doc._.get(KNP_PARALLEL_NOUN_CHUNKS)
    ] == chunks<|MERGE_RESOLUTION|>--- conflicted
+++ resolved
@@ -29,14 +29,10 @@
             "新型コロナウイルス感染症の急速な拡大を踏まえ、安倍晋三首相は、新型インフルエンザ等対策特別措置法に基づく緊急事態宣言を発令する方針を固めた。",
             ["新型コロナウイルス感染症の急速な拡大", "安倍晋三首相", "新型インフルエンザ等対策特別措置法に基づく緊急事態宣言を発令する方針"],
         ),
-<<<<<<< HEAD
-        ("金の斧と銀の斧と銅の斧が欲しい", ["金の斧", "銀の斧", "銅の斧"]),
-=======
         (3, "金の斧と銀の斧と銅の斧が欲しい", ["金の斧", "銀の斧", "銅の斧"]),
         (4, "りんごとみかんのケーキを食べる", ["りんごとみかんのケーキ"]),
         (5, "りんごとみかんを食べる", ["りんご", "みかん"]),
         (6, "りんごとみかんの重さとぶどうの重さは同じだ", ["りんごとみかんの重さ", "ぶどうの重さ"]),
->>>>>>> af0be223
     ],
 )
 def test_noun_chunker(nlp: Language, text: str, chunks: List[str], name):
