--- conflicted
+++ resolved
@@ -7,27 +7,1527 @@
 version = "0.7.12"
 
 [[package]]
-<<<<<<< HEAD
-category = "main"
-description = "A database migration tool for SQLAlchemy."
-name = "alembic"
+category = "dev"
+description = "A small Python module for determining appropriate platform-specific dirs, e.g. a \"user data dir\"."
+name = "appdirs"
+optional = false
+python-versions = "*"
+version = "1.4.3"
+
+[[package]]
+category = "dev"
+description = "A few extensions to pyyaml."
+name = "aspy.yaml"
 optional = false
 python-versions = ">=2.7, !=3.0.*, !=3.1.*, !=3.2.*, !=3.3.*"
-version = "1.3.3"
-
-[package.dependencies]
-Mako = "*"
-SQLAlchemy = ">=1.1.0"
-python-dateutil = "*"
-python-editor = ">=0.3"
+version = "1.3.0"
+
+[package.dependencies]
+pyyaml = "*"
+
+[[package]]
+category = "dev"
+description = "An abstract syntax tree for Python with inference support."
+name = "astroid"
+optional = false
+python-versions = ">=3.5.*"
+version = "2.3.3"
+
+[package.dependencies]
+lazy-object-proxy = ">=1.4.0,<1.5.0"
+six = ">=1.12,<2.0"
+wrapt = ">=1.11.0,<1.12.0"
+
+[package.dependencies.typed-ast]
+python = "<3.8"
+version = ">=1.4.0,<1.5"
+
+[[package]]
+category = "main"
+description = "Atomic file writes."
+marker = "sys_platform == \"win32\""
+name = "atomicwrites"
+optional = false
+python-versions = ">=2.7, !=3.0.*, !=3.1.*, !=3.2.*, !=3.3.*"
+version = "1.3.0"
+
+[[package]]
+category = "main"
+description = "Classes Without Boilerplate"
+name = "attrs"
+optional = false
+python-versions = ">=2.7, !=3.0.*, !=3.1.*, !=3.2.*, !=3.3.*"
+version = "19.3.0"
+
+[package.extras]
+azure-pipelines = ["coverage", "hypothesis", "pympler", "pytest (>=4.3.0)", "six", "zope.interface", "pytest-azurepipelines"]
+dev = ["coverage", "hypothesis", "pympler", "pytest (>=4.3.0)", "six", "zope.interface", "sphinx", "pre-commit"]
+docs = ["sphinx", "zope.interface"]
+tests = ["coverage", "hypothesis", "pympler", "pytest (>=4.3.0)", "six", "zope.interface"]
+
+[[package]]
+category = "main"
+description = "Internationalization utilities"
+name = "babel"
+optional = false
+python-versions = ">=2.7, !=3.0.*, !=3.1.*, !=3.2.*, !=3.3.*"
+version = "2.8.0"
+
+[package.dependencies]
+pytz = ">=2015.7"
+
+[[package]]
+category = "dev"
+description = "The uncompromising code formatter."
+name = "black"
+optional = false
+python-versions = ">=3.6"
+version = "19.10b0"
+
+[package.dependencies]
+appdirs = "*"
+attrs = ">=18.1.0"
+click = ">=6.5"
+pathspec = ">=0.6,<1"
+regex = "*"
+toml = ">=0.9.4"
+typed-ast = ">=1.4.0"
+
+[package.extras]
+d = ["aiohttp (>=3.3.2)", "aiohttp-cors"]
+
+[[package]]
+category = "main"
+description = "The Blis BLAS-like linear algebra library, as a self-contained C-extension."
+name = "blis"
+optional = false
+python-versions = "*"
+version = "0.4.1"
+
+[package.dependencies]
+numpy = ">=1.15.0"
+
+[[package]]
+category = "main"
+description = "The AWS SDK for Python"
+name = "boto3"
+optional = false
+python-versions = "*"
+version = "1.9.191"
+
+[package.dependencies]
+botocore = ">=1.12.191,<1.13.0"
+jmespath = ">=0.7.1,<1.0.0"
+s3transfer = ">=0.2.0,<0.3.0"
+
+[[package]]
+category = "main"
+description = "Low-level, data-driven core of boto 3."
+name = "botocore"
+optional = false
+python-versions = "*"
+version = "1.12.191"
+
+[package.dependencies]
+docutils = ">=0.10"
+jmespath = ">=0.7.1,<1.0.0"
+
+[package.dependencies.python-dateutil]
+python = ">=2.7"
+version = ">=2.1,<3.0.0"
+
+[package.dependencies.urllib3]
+python = ">=3.4"
+version = ">=1.20,<1.26"
+
+[[package]]
+category = "main"
+description = "Super lightweight function registries for your library"
+name = "catalogue"
+optional = false
+python-versions = "!=3.0.*,!=3.1.*,!=3.2.*,!=3.3.*,>=2.7"
+version = "1.0.0"
+
+[package.dependencies]
+[package.dependencies.importlib-metadata]
+python = "<3.8"
+version = ">=0.20"
+
+[[package]]
+category = "main"
+description = "Python package for providing Mozilla's CA Bundle."
+name = "certifi"
+optional = false
+python-versions = "*"
+version = "2019.11.28"
+
+[[package]]
+category = "dev"
+description = "Validate configuration and produce human readable error messages."
+name = "cfgv"
+optional = false
+python-versions = ">=3.6"
+version = "3.0.0"
+
+[[package]]
+category = "main"
+description = "Universal encoding detector for Python 2 and 3"
+name = "chardet"
+optional = false
+python-versions = "*"
+version = "3.0.4"
+
+[[package]]
+category = "main"
+description = "Composable command line interface toolkit"
+name = "click"
+optional = false
+python-versions = ">=2.7, !=3.0.*, !=3.1.*, !=3.2.*, !=3.3.*"
+version = "7.0"
+
+[[package]]
+category = "main"
+description = "Command Line Interface Formulation Framework"
+name = "cliff"
+optional = false
+python-versions = "*"
+version = "2.18.0"
+
+[package.dependencies]
+PrettyTable = ">=0.7.2,<0.8"
+PyYAML = ">=3.12"
+cmd2 = ">=0.8.0,<0.8.3 || >0.8.3,<0.9.0"
+pbr = ">=2.0.0,<2.1.0 || >2.1.0"
+pyparsing = ">=2.1.0"
+six = ">=1.10.0"
+stevedore = ">=1.20.0"
+
+[[package]]
+category = "main"
+description = "cmd2 - a tool for building interactive command line applications in Python"
+name = "cmd2"
+optional = false
+python-versions = ">=2.7"
+version = "0.8.9"
+
+[package.dependencies]
+pyparsing = ">=2.0.1"
+pyperclip = "*"
+pyreadline = "*"
+six = "*"
+wcwidth = "*"
+
+[[package]]
+category = "main"
+description = "Cross-platform colored terminal text."
+marker = "sys_platform == \"win32\""
+name = "colorama"
+optional = false
+python-versions = ">=2.7, !=3.0.*, !=3.1.*, !=3.2.*, !=3.3.*, !=3.4.*"
+version = "0.4.3"
+
+[[package]]
+category = "main"
+description = "Log formatting with colors!"
+name = "colorlog"
+optional = false
+python-versions = "*"
+version = "4.1.0"
+
+[package.dependencies]
+colorama = "*"
+
+[[package]]
+category = "main"
+description = "CoNLL-U Parser parses a CoNLL-U formatted string into a nested python dictionary"
+name = "conllu"
+optional = true
+python-versions = "*"
+version = "1.3.1"
+
+[[package]]
+category = "main"
+description = "Composable style cycles"
+name = "cycler"
+optional = true
+python-versions = "*"
+version = "0.10.0"
+
+[package.dependencies]
+six = "*"
+
+[[package]]
+category = "main"
+description = "Manage calls to calloc/free through Cython"
+name = "cymem"
+optional = false
+python-versions = "*"
+version = "2.0.3"
+
+[[package]]
+category = "main"
+description = "The Cython compiler for writing C extensions for the Python language."
+name = "cython"
+optional = true
+python-versions = ">=2.6, !=3.0.*, !=3.1.*, !=3.2.*"
+version = "0.29.15"
+
+[[package]]
+category = "main"
+description = "A backport of the dataclasses module for Python 3.6"
+name = "dataclasses"
+optional = false
+python-versions = "*"
+version = "0.6"
+
+[[package]]
+category = "dev"
+description = "Distribution utilities"
+marker = "sys_platform == \"win32\""
+name = "distlib"
+optional = false
+python-versions = "*"
+version = "0.3.0"
+
+[[package]]
+category = "dev"
+description = "Style checker for Sphinx (or other) RST documentation"
+name = "doc8"
+optional = false
+python-versions = "*"
+version = "0.8.0"
+
+[package.dependencies]
+chardet = "*"
+docutils = "*"
+restructuredtext-lint = ">=0.7"
+six = "*"
+stevedore = "*"
+
+[[package]]
+category = "main"
+description = "Docutils -- Python Documentation Utilities"
+name = "docutils"
+optional = false
+python-versions = ">=2.7, !=3.0.*, !=3.1.*, !=3.2.*, !=3.3.*, !=3.4.*"
+version = "0.16"
+
+[[package]]
+category = "main"
+description = "Fast implementation of the edit distance(Levenshtein distance)"
+name = "editdistance"
+optional = true
+python-versions = "*"
+version = "0.5.3"
+
+[[package]]
+category = "dev"
+description = "Discover and load entry points from installed packages."
+name = "entrypoints"
+optional = false
+python-versions = ">=2.7"
+version = "0.3"
+
+[[package]]
+category = "main"
+description = "A platform independent file lock."
+name = "filelock"
+optional = false
+python-versions = "*"
+version = "3.0.12"
+
+[[package]]
+category = "main"
+description = "A library for automatically generating command line interfaces."
+name = "fire"
+optional = false
+python-versions = "*"
+version = "0.2.1"
+
+[package.dependencies]
+six = "*"
+termcolor = "*"
+
+[[package]]
+category = "dev"
+description = "the modular source code checker: pep8, pyflakes and co"
+name = "flake8"
+optional = false
+python-versions = ">=2.7, !=3.0.*, !=3.1.*, !=3.2.*, !=3.3.*"
+version = "3.7.9"
+
+[package.dependencies]
+entrypoints = ">=0.3.0,<0.4.0"
+mccabe = ">=0.6.0,<0.7.0"
+pycodestyle = ">=2.5.0,<2.6.0"
+pyflakes = ">=2.1.0,<2.2.0"
+
+[[package]]
+category = "main"
+description = "Plugin for nose or pytest that automatically reruns flaky tests."
+name = "flaky"
+optional = true
+python-versions = ">=2.7, !=3.0.*, !=3.1.*, !=3.2.*, !=3.3.*"
+version = "3.6.1"
+
+[[package]]
+category = "main"
+description = "Fixes some problems with Unicode text after the fact"
+name = "ftfy"
+optional = true
+python-versions = ">=3.4"
+version = "5.6"
+
+[package.dependencies]
+wcwidth = "*"
+
+[[package]]
+category = "main"
+description = "Read and write HDF5 files from Python"
+name = "h5py"
+optional = true
+python-versions = "*"
+version = "2.10.0"
+
+[package.dependencies]
+numpy = ">=1.7"
+six = "*"
+
+[[package]]
+category = "main"
+description = "Enables colorlog for Hydra apps"
+name = "hydra-colorlog"
+optional = false
+python-versions = "*"
+version = "0.1.4"
+
+[package.dependencies]
+colorlog = "*"
+hydra-core = "*"
+
+[[package]]
+category = "main"
+description = "A framework for elegantly configuring complex applications"
+name = "hydra-core"
+optional = false
+python-versions = "*"
+version = "0.11.3"
+
+[package.dependencies]
+omegaconf = ">=1.4,<1.5"
+
+[package.extras]
+dev = ["black", "coverage", "flake8", "flake8-copyright", "nox", "pre-commit", "pytest", "setuptools", "towncrier", "twine"]
+
+[[package]]
+category = "dev"
+description = "A library for property-based testing"
+name = "hypothesis"
+optional = false
+python-versions = ">=3.5.2"
+version = "5.5.1"
+
+[package.dependencies]
+attrs = ">=19.2.0"
+sortedcontainers = ">=2.1.0,<3.0.0"
+
+[package.extras]
+all = ["django (>=1.11)", "dpcontracts (>=0.4)", "lark-parser (>=0.6.5)", "numpy (>=1.9.0)", "pandas (>=0.19)", "pytest (>=4.3)", "python-dateutil (>=1.4)", "pytz (>=2014.1)"]
+dateutil = ["python-dateutil (>=1.4)"]
+django = ["pytz (>=2014.1)", "django (>=1.11)"]
+dpcontracts = ["dpcontracts (>=0.4)"]
+lark = ["lark-parser (>=0.6.5)"]
+numpy = ["numpy (>=1.9.0)"]
+pandas = ["pandas (>=0.19)"]
+pytest = ["pytest (>=4.3)"]
+pytz = ["pytz (>=2014.1)"]
+
+[[package]]
+category = "dev"
+description = "File identification library for Python"
+name = "identify"
+optional = false
+python-versions = "!=3.0.*,!=3.1.*,!=3.2.*,!=3.3.*,>=2.7"
+version = "1.4.11"
+
+[package.extras]
+license = ["editdistance"]
+
+[[package]]
+category = "main"
+description = "Internationalized Domain Names in Applications (IDNA)"
+name = "idna"
+optional = false
+python-versions = ">=2.7, !=3.0.*, !=3.1.*, !=3.2.*, !=3.3.*"
+version = "2.8"
+
+[[package]]
+category = "main"
+description = "Getting image size from png/jpeg/jpeg2000/gif file"
+name = "imagesize"
+optional = false
+python-versions = ">=2.7, !=3.0.*, !=3.1.*, !=3.2.*, !=3.3.*"
+version = "1.2.0"
+
+[[package]]
+category = "main"
+description = "Read metadata from Python packages"
+marker = "python_version < \"3.8\""
+name = "importlib-metadata"
+optional = false
+python-versions = "!=3.0.*,!=3.1.*,!=3.2.*,!=3.3.*,!=3.4.*,>=2.7"
+version = "1.5.0"
+
+[package.dependencies]
+zipp = ">=0.5"
+
+[package.extras]
+docs = ["sphinx", "rst.linker"]
+testing = ["packaging", "importlib-resources"]
+
+[[package]]
+category = "dev"
+description = "Read resources from Python packages"
+marker = "python_version < \"3.7\""
+name = "importlib-resources"
+optional = false
+python-versions = ">=2.7,!=3.0,!=3.1,!=3.2,!=3.3"
+version = "1.0.2"
+
+[[package]]
+category = "dev"
+description = "A Python utility / library to sort Python imports."
+name = "isort"
+optional = false
+python-versions = ">=2.7, !=3.0.*, !=3.1.*, !=3.2.*, !=3.3.*"
+version = "4.3.21"
+
+[package.extras]
+pipfile = ["pipreqs", "requirementslib"]
+pyproject = ["toml"]
+requirements = ["pipreqs", "pip-api"]
+xdg_home = ["appdirs (>=1.4.0)"]
+
+[[package]]
+category = "main"
+description = "A very fast and expressive template engine."
+name = "jinja2"
+optional = false
+python-versions = ">=2.7, !=3.0.*, !=3.1.*, !=3.2.*, !=3.3.*, !=3.4.*"
+version = "2.11.1"
+
+[package.dependencies]
+MarkupSafe = ">=0.23"
+
+[package.extras]
+i18n = ["Babel (>=0.8)"]
+
+[[package]]
+category = "main"
+description = "JSON Matching Expressions"
+name = "jmespath"
+optional = false
+python-versions = "*"
+version = "0.9.4"
+
+[[package]]
+category = "main"
+description = "Lightweight pipelining: using Python functions as pipeline jobs."
+name = "joblib"
+optional = false
+python-versions = "*"
+version = "0.14.1"
+
+[[package]]
+category = "main"
+description = "Python bindings for Jsonnet - The data templating language"
+marker = "sys_platform != \"win32\""
+name = "jsonnet"
+optional = true
+python-versions = "*"
+version = "0.15.0"
+
+[[package]]
+category = "main"
+description = "Python library for serializing any arbitrary object graph into JSON"
+name = "jsonpickle"
+optional = true
+python-versions = "*"
+version = "1.2"
+
+[[package]]
+category = "main"
+description = "A fast implementation of the Cassowary constraint solver"
+name = "kiwisolver"
+optional = true
+python-versions = ">=2.7, !=3.0.*, !=3.1.*, !=3.2.*, !=3.3.*"
+version = "1.1.0"
+
+[package.dependencies]
+setuptools = "*"
+
+[[package]]
+category = "dev"
+description = "A fast and thorough lazy object proxy."
+name = "lazy-object-proxy"
+optional = false
+python-versions = ">=2.7, !=3.0.*, !=3.1.*, !=3.2.*, !=3.3.*"
+version = "1.4.3"
+
+[[package]]
+category = "main"
+description = "A super-fast templating language that borrows the  best ideas from the existing templating languages."
+name = "mako"
+optional = false
+python-versions = ">=2.7, !=3.0.*, !=3.1.*, !=3.2.*, !=3.3.*"
+version = "1.1.1"
+
+[package.dependencies]
+MarkupSafe = ">=0.9.2"
+
+[package.extras]
+babel = ["babel"]
+lingua = ["lingua"]
+
+[[package]]
+category = "main"
+description = "Safely add untrusted strings to HTML/XML markup."
+name = "markupsafe"
+optional = false
+python-versions = ">=2.7,!=3.0.*,!=3.1.*,!=3.2.*,!=3.3.*"
+version = "1.1.1"
+
+[[package]]
+category = "main"
+description = "Python plotting package"
+name = "matplotlib"
+optional = true
+python-versions = ">=3.6"
+version = "3.1.3"
+
+[package.dependencies]
+cycler = ">=0.10"
+kiwisolver = ">=1.0.1"
+numpy = ">=1.11"
+pyparsing = ">=2.0.1,<2.0.4 || >2.0.4,<2.1.2 || >2.1.2,<2.1.6 || >2.1.6"
+python-dateutil = ">=2.1"
+
+[[package]]
+category = "dev"
+description = "McCabe checker, plugin for flake8"
+name = "mccabe"
+optional = false
+python-versions = "*"
+version = "0.6.1"
+
+[[package]]
+category = "main"
+description = "Python wrapper for the MeCab morphological analyzer for Japanese"
+name = "mecab-python3"
+optional = true
+python-versions = "*"
+version = "0.996.3"
+
+[[package]]
+category = "main"
+description = "A fast converter between Japanese hankaku and zenkaku characters"
+name = "mojimoji2"
+optional = true
+python-versions = "*"
+version = "0.1.3"
+
+[[package]]
+category = "main"
+description = "More routines for operating on iterables, beyond itertools"
+name = "more-itertools"
+optional = false
+python-versions = ">=3.5"
+version = "8.2.0"
+
+[[package]]
+category = "main"
+description = "Cython bindings for MurmurHash"
+name = "murmurhash"
+optional = false
+python-versions = "*"
+version = "1.0.2"
+
+[[package]]
+category = "dev"
+description = "Optional static typing for Python"
+name = "mypy"
+optional = false
+python-versions = ">=3.5"
+version = "0.761"
+
+[package.dependencies]
+mypy-extensions = ">=0.4.3,<0.5.0"
+typed-ast = ">=1.4.0,<1.5.0"
+typing-extensions = ">=3.7.4"
+
+[package.extras]
+dmypy = ["psutil (>=4.0)"]
+
+[[package]]
+category = "dev"
+description = "Experimental type system extensions for programs checked with the mypy typechecker."
+name = "mypy-extensions"
+optional = false
+python-versions = "*"
+version = "0.4.3"
+
+[[package]]
+category = "main"
+description = "Natural Language Toolkit"
+name = "nltk"
+optional = true
+python-versions = "*"
+version = "3.4.5"
+
+[package.dependencies]
+six = "*"
+
+[package.extras]
+all = ["pyparsing", "scikit-learn", "python-crfsuite", "matplotlib", "scipy", "gensim", "requests", "twython", "numpy"]
+corenlp = ["requests"]
+machine_learning = ["gensim", "numpy", "python-crfsuite", "scikit-learn", "scipy"]
+plot = ["matplotlib"]
+tgrep = ["pyparsing"]
+twitter = ["twython"]
+
+[[package]]
+category = "dev"
+description = "Node.js virtual environment builder"
+name = "nodeenv"
+optional = false
+python-versions = "*"
+version = "1.3.5"
+
+[[package]]
+category = "main"
+description = "NumPy is the fundamental package for array computing with Python."
+name = "numpy"
+optional = false
+python-versions = ">=3.5"
+version = "1.18.1"
+
+[[package]]
+category = "main"
+description = "Sphinx extension to support docstrings in Numpy format"
+name = "numpydoc"
+optional = true
+python-versions = "*"
+version = "0.9.2"
+
+[package.dependencies]
+Jinja2 = ">=2.3"
+sphinx = ">=1.6.5"
+
+[[package]]
+category = "main"
+description = "A flexible configuration library"
+name = "omegaconf"
+optional = false
+python-versions = "*"
+version = "1.4.1"
+
+[package.dependencies]
+PyYAML = "*"
+six = "*"
+
+[package.extras]
+coverage = ["coveralls"]
+dev = ["black", "coveralls", "flake8", "pre-commit", "pytest", "nox", "towncrier", "twine"]
+dev27 = ["nox", "pre-commit", "pytest", "twine", "coveralls", "flake8"]
+lint = ["black", "flake8"]
+
+[[package]]
+category = "main"
+description = "A hyperparameter optimization framework"
+name = "optuna"
+optional = false
+python-versions = "*"
+version = "0.19.0"
+
+[package.dependencies]
+alembic = "*"
+cliff = "*"
+colorlog = "*"
+numpy = "*"
+scipy = "*"
+six = "*"
+sqlalchemy = ">=1.1.0"
+tqdm = "*"
+typing = "*"
+
+[package.extras]
+checking = ["autopep8", "hacking", "mypy"]
+codecov = ["pytest-cov", "codecov"]
+document = ["sphinx", "sphinx-rtd-theme"]
+example = ["chainer", "keras", "catboost", "lightgbm", "scikit-learn", "mxnet", "xgboost", "torch", "torchvision", "pytorch-ignite", "dask-ml", "dask", "pytorch-lightning", "tensorflow (<2.0.0)"]
+testing = ["bokeh", "chainer (>=5.0.0)", "cma", "keras", "lightgbm", "mock", "mpi4py", "mxnet", "pandas", "plotly (>=4.0.0)", "pytest", "scikit-optimize", "tensorflow", "tensorflow-datasets", "xgboost", "scikit-learn (>=0.19.0)", "torch", "torchvision", "pytorch-ignite", "pytorch-lightning"]
+
+[[package]]
+category = "main"
+description = "A decorator to automatically detect mismatch when overriding a method."
+name = "overrides"
+optional = true
+python-versions = "*"
+version = "2.0"
+
+[[package]]
+category = "main"
+description = "Core utilities for Python packages"
+name = "packaging"
+optional = false
+python-versions = ">=2.7, !=3.0.*, !=3.1.*, !=3.2.*, !=3.3.*"
+version = "20.1"
+
+[package.dependencies]
+pyparsing = ">=2.0.2"
+six = "*"
+
+[[package]]
+category = "main"
+description = "(Soon to be) the fastest pure-Python PEG parser I could muster"
+name = "parsimonious"
+optional = true
+python-versions = "*"
+version = "0.8.1"
+
+[package.dependencies]
+six = ">=1.9.0"
+
+[[package]]
+category = "dev"
+description = "Utility library for gitignore style pattern matching of file paths."
+name = "pathspec"
+optional = false
+python-versions = ">=2.7, !=3.0.*, !=3.1.*, !=3.2.*, !=3.3.*, !=3.4.*"
+version = "0.7.0"
+
+[[package]]
+category = "main"
+description = "Python Build Reasonableness"
+name = "pbr"
+optional = false
+python-versions = "*"
+version = "5.4.4"
+
+[[package]]
+category = "main"
+description = "The smartest command line arguments parser in the world"
+name = "plac"
+optional = false
+python-versions = "*"
+version = "1.1.3"
+
+[[package]]
+category = "main"
+description = "plugin and hook calling mechanisms for python"
+name = "pluggy"
+optional = false
+python-versions = ">=2.7, !=3.0.*, !=3.1.*, !=3.2.*, !=3.3.*"
+version = "0.13.1"
+
+[package.dependencies]
+[package.dependencies.importlib-metadata]
+python = "<3.8"
+version = ">=0.12"
+
+[package.extras]
+dev = ["pre-commit", "tox"]
+
+[[package]]
+category = "dev"
+description = "A framework for managing and maintaining multi-language pre-commit hooks."
+name = "pre-commit"
+optional = false
+python-versions = ">=3.6"
+version = "2.0.1"
+
+[package.dependencies]
+"aspy.yaml" = "*"
+cfgv = ">=2.0.0"
+identify = ">=1.0.0"
+nodeenv = ">=0.11.1"
+pyyaml = "*"
+toml = "*"
+virtualenv = ">=15.2"
+
+[package.dependencies.importlib-metadata]
+python = "<3.8"
+version = "*"
+
+[package.dependencies.importlib-resources]
+python = "<3.7"
+version = "*"
+
+[[package]]
+category = "main"
+description = "Cython hash table that trusts the keys are pre-hashed"
+name = "preshed"
+optional = false
+python-versions = "*"
+version = "3.0.2"
+
+[package.dependencies]
+cymem = ">=2.0.2,<2.1.0"
+murmurhash = ">=0.28.0,<1.1.0"
+
+[[package]]
+category = "main"
+description = "A simple Python library for easily displaying tabular data in a visually appealing ASCII table format."
+name = "prettytable"
+optional = false
+python-versions = "*"
+version = "0.7.2"
+
+[[package]]
+category = "main"
+description = "Protocol Buffers"
+name = "protobuf"
+optional = true
+python-versions = "*"
+version = "3.11.3"
+
+[package.dependencies]
+setuptools = "*"
+six = ">=1.9"
+
+[[package]]
+category = "main"
+description = "library with cross-python path, ini-parsing, io, code, log facilities"
+name = "py"
+optional = false
+python-versions = ">=2.7, !=3.0.*, !=3.1.*, !=3.2.*, !=3.3.*"
+version = "1.8.1"
+
+[[package]]
+category = "main"
+description = "pyahocorasick is a fast and memory efficient library for exact or approximate multi-pattern string search.  With the ahocorasick.Automaton class, you can find multiple key strings occurrences at once in some input text.  You can use it as a plain dict-like Trie or convert a Trie to an automaton for efficient Aho-Corasick search.  Implemented in C and tested on Python 2.7 and 3.4+.  Works on Linux, Mac and Windows. BSD-3-clause license."
+name = "pyahocorasick"
+optional = false
+python-versions = "*"
+version = "1.4.0"
+
+[[package]]
+category = "dev"
+description = "Python style guide checker"
+name = "pycodestyle"
+optional = false
+python-versions = ">=2.7, !=3.0.*, !=3.1.*, !=3.2.*, !=3.3.*"
+version = "2.5.0"
+
+[[package]]
+category = "dev"
+description = "passive checker of Python programs"
+name = "pyflakes"
+optional = false
+python-versions = ">=2.7, !=3.0.*, !=3.1.*, !=3.2.*, !=3.3.*"
+version = "2.1.1"
+
+[[package]]
+category = "main"
+description = "Pygments is a syntax highlighting package written in Python."
+name = "pygments"
+optional = false
+python-versions = ">=2.7, !=3.0.*, !=3.1.*, !=3.2.*, !=3.3.*, !=3.4.*"
+version = "2.5.2"
+
+[[package]]
+category = "dev"
+description = "python code static checker"
+name = "pylint"
+optional = false
+python-versions = ">=3.5.*"
+version = "2.4.4"
+
+[package.dependencies]
+astroid = ">=2.3.0,<2.4"
+colorama = "*"
+isort = ">=4.2.5,<5"
+mccabe = ">=0.6,<0.7"
+
+[[package]]
+category = "main"
+description = "Python parsing module"
+name = "pyparsing"
+optional = false
+python-versions = ">=2.6, !=3.0.*, !=3.1.*, !=3.2.*"
+version = "2.4.6"
+
+[[package]]
+category = "main"
+description = "A cross-platform clipboard module for Python. (Only handles plain text for now.)"
+name = "pyperclip"
+optional = false
+python-versions = "*"
+version = "1.7.0"
+
+[[package]]
+category = "main"
+description = "A python implmementation of GNU readline."
+marker = "sys_platform == \"win32\""
+name = "pyreadline"
+optional = false
+python-versions = "*"
+version = "2.1"
+
+[[package]]
+category = "main"
+description = "pytest: simple powerful testing with Python"
+name = "pytest"
+optional = false
+python-versions = ">=3.5"
+version = "5.3.2"
+
+[package.dependencies]
+atomicwrites = ">=1.0"
+attrs = ">=17.4.0"
+colorama = "*"
+more-itertools = ">=4.0.0"
+packaging = "*"
+pluggy = ">=0.12,<1.0"
+py = ">=1.5.0"
+wcwidth = "*"
+
+[package.dependencies.importlib-metadata]
+python = "<3.8"
+version = ">=0.12"
+
+[package.extras]
+testing = ["argcomplete", "hypothesis (>=3.56)", "mock", "nose", "requests", "xmlschema"]
+
+[[package]]
+category = "main"
+description = "Extensions to the standard Python datetime module"
+name = "python-dateutil"
+optional = false
+python-versions = ">=2.7, !=3.0.*, !=3.1.*, !=3.2.*"
+version = "2.8.0"
+
+[package.dependencies]
+six = ">=1.5"
+
+[[package]]
+category = "main"
+description = "Programmatically open an editor, capture the result."
+name = "python-editor"
+optional = false
+python-versions = "*"
+version = "1.0.4"
+
+[[package]]
+category = "main"
+description = ""
+name = "pytokenizations"
+optional = false
+python-versions = "*"
+version = "0.4.9"
+
+[[package]]
+category = "main"
+description = "PyTorch version of Google AI BERT model with script to load Google pre-trained models"
+name = "pytorch-pretrained-bert"
+optional = true
+python-versions = "*"
+version = "0.6.2"
+
+[package.dependencies]
+boto3 = "*"
+numpy = "*"
+regex = "*"
+requests = "*"
+torch = ">=0.4.1"
+tqdm = "*"
+
+[[package]]
+category = "main"
+description = "World timezone definitions, modern and historical"
+name = "pytz"
+optional = false
+python-versions = "*"
+version = "2019.3"
+
+[[package]]
+category = "main"
+description = "YAML parser and emitter for Python"
+name = "pyyaml"
+optional = false
+python-versions = ">=2.7, !=3.0.*, !=3.1.*, !=3.2.*, !=3.3.*, !=3.4.*"
+version = "5.3"
+
+[[package]]
+category = "main"
+description = "Alternative regular expression module, to replace re."
+name = "regex"
+optional = false
+python-versions = "*"
+version = "2020.1.8"
+
+[[package]]
+category = "main"
+description = "Python HTTP for Humans."
+name = "requests"
+optional = false
+python-versions = ">=2.7, !=3.0.*, !=3.1.*, !=3.2.*, !=3.3.*, !=3.4.*"
+version = "2.22.0"
+
+[package.dependencies]
+certifi = ">=2017.4.17"
+chardet = ">=3.0.2,<3.1.0"
+idna = ">=2.5,<2.9"
+urllib3 = ">=1.21.1,<1.25.0 || >1.25.0,<1.25.1 || >1.25.1,<1.26"
+
+[package.extras]
+security = ["pyOpenSSL (>=0.14)", "cryptography (>=1.3.4)", "idna (>=2.0.0)"]
+socks = ["PySocks (>=1.5.6,<1.5.7 || >1.5.7)", "win-inet-pton"]
+
+[[package]]
+category = "main"
+description = "A utility library for mocking out the `requests` Python library."
+name = "responses"
+optional = true
+python-versions = ">=2.7, !=3.0.*, !=3.1.*, !=3.2.*, !=3.3.*"
+version = "0.10.9"
+
+[package.dependencies]
+requests = ">=2.0"
+six = "*"
+
+[package.extras]
+tests = ["coverage (>=3.7.1,<5.0.0)", "pytest-cov", "pytest-localserver", "flake8", "pytest (>=4.6,<5.0)", "pytest"]
+
+[[package]]
+category = "dev"
+description = "reStructuredText linter"
+name = "restructuredtext-lint"
+optional = false
+python-versions = "*"
+version = "1.3.0"
+
+[package.dependencies]
+docutils = ">=0.11,<1.0"
+
+[[package]]
+category = "main"
+description = "An Amazon S3 Transfer Manager"
+name = "s3transfer"
+optional = false
+python-versions = "*"
+version = "0.2.1"
+
+[package.dependencies]
+botocore = ">=1.12.36,<2.0.0"
+
+[[package]]
+category = "main"
+description = "SacreMoses"
+name = "sacremoses"
+optional = false
+python-versions = "*"
+version = "0.0.38"
+
+[package.dependencies]
+click = "*"
+joblib = "*"
+regex = "*"
+six = "*"
+tqdm = "*"
+
+[[package]]
+category = "main"
+description = "A set of python modules for machine learning and data mining"
+name = "scikit-learn"
+optional = false
+python-versions = ">=3.5"
+version = "0.22.1"
+
+[package.dependencies]
+joblib = ">=0.11"
+numpy = ">=1.11.0"
+scipy = ">=0.17.0"
+
+[package.extras]
+alldeps = ["numpy (>=1.11.0)", "scipy (>=0.17.0)"]
+
+[[package]]
+category = "main"
+description = "SciPy: Scientific Library for Python"
+name = "scipy"
+optional = false
+python-versions = ">=3.5"
+version = "1.4.1"
+
+[package.dependencies]
+numpy = ">=1.13.3"
+
+[[package]]
+category = "main"
+description = "SentencePiece python wrapper"
+name = "sentencepiece"
+optional = false
+python-versions = "*"
+version = "0.1.85"
+
+[[package]]
+category = "main"
+description = "Python 2 and 3 compatibility utilities"
+name = "six"
+optional = false
+python-versions = ">=2.7, !=3.0.*, !=3.1.*, !=3.2.*"
+version = "1.14.0"
+
+[[package]]
+category = "main"
+description = "This package provides 26 stemmers for 25 languages generated from Snowball algorithms."
+name = "snowballstemmer"
+optional = false
+python-versions = "*"
+version = "2.0.0"
+
+[[package]]
+category = "dev"
+description = "Sorted Containers -- Sorted List, Sorted Dict, Sorted Set"
+name = "sortedcontainers"
+optional = false
+python-versions = "*"
+version = "2.1.0"
+
+[[package]]
+category = "main"
+description = "Industrial-strength Natural Language Processing (NLP) in Python"
+name = "spacy"
+optional = false
+python-versions = "!=3.0.*,!=3.1.*,!=3.2.*,!=3.3.*,>=2.7"
+version = "2.2.3"
+
+[package.dependencies]
+blis = ">=0.4.0,<0.5.0"
+catalogue = ">=0.0.7,<1.1.0"
+cymem = ">=2.0.2,<2.1.0"
+murmurhash = ">=0.28.0,<1.1.0"
+numpy = ">=1.15.0"
+plac = ">=0.9.6,<1.2.0"
+preshed = ">=3.0.2,<3.1.0"
+requests = ">=2.13.0,<3.0.0"
+setuptools = "*"
+srsly = ">=0.1.0,<1.1.0"
+thinc = ">=7.3.0,<7.4.0"
+wasabi = ">=0.4.0,<1.1.0"
+
+[package.extras]
+cuda = ["cupy (>=5.0.0b4)"]
+cuda100 = ["cupy-cuda100 (>=5.0.0b4)"]
+cuda80 = ["cupy-cuda80 (>=5.0.0b4)"]
+cuda90 = ["cupy-cuda90 (>=5.0.0b4)"]
+cuda91 = ["cupy-cuda91 (>=5.0.0b4)"]
+cuda92 = ["cupy-cuda92 (>=5.0.0b4)"]
+ja = ["mecab-python3 (0.7)"]
+ko = ["natto-py (0.9.0)"]
+lookups = ["spacy-lookups-data (>=0.0.5)"]
+th = ["pythainlp (>=2.0)"]
+
+[[package]]
+category = "main"
+description = "Python documentation generator"
+name = "sphinx"
+optional = false
+python-versions = ">=3.5"
+version = "2.4.0"
+
+[package.dependencies]
+Jinja2 = ">=2.3"
+Pygments = ">=2.0"
+alabaster = ">=0.7,<0.8"
+babel = ">=1.3,<2.0 || >2.0"
+colorama = ">=0.3.5"
+docutils = ">=0.12"
+imagesize = "*"
+packaging = "*"
+requests = ">=2.5.0"
+setuptools = "*"
+snowballstemmer = ">=1.1"
+sphinxcontrib-applehelp = "*"
+sphinxcontrib-devhelp = "*"
+sphinxcontrib-htmlhelp = "*"
+sphinxcontrib-jsmath = "*"
+sphinxcontrib-qthelp = "*"
+sphinxcontrib-serializinghtml = "*"
+
+[package.extras]
+docs = ["sphinxcontrib-websupport"]
+test = ["pytest (<5.3.3)", "pytest-cov", "html5lib", "flake8 (>=3.5.0)", "flake8-import-order", "mypy (>=0.761)", "docutils-stubs"]
+
+[[package]]
+category = "main"
+description = ""
+name = "sphinxcontrib-applehelp"
+optional = false
+python-versions = "*"
+version = "1.0.1"
+
+[package.extras]
+test = ["pytest", "flake8", "mypy"]
+
+[[package]]
+category = "main"
+description = ""
+name = "sphinxcontrib-devhelp"
+optional = false
+python-versions = "*"
+version = "1.0.1"
+
+[package.extras]
+test = ["pytest", "flake8", "mypy"]
+
+[[package]]
+category = "main"
+description = ""
+name = "sphinxcontrib-htmlhelp"
+optional = false
+python-versions = "*"
+version = "1.0.2"
+
+[package.extras]
+test = ["pytest", "flake8", "mypy", "html5lib"]
+
+[[package]]
+category = "main"
+description = "A sphinx extension which renders display math in HTML via JavaScript"
+name = "sphinxcontrib-jsmath"
+optional = false
+python-versions = ">=3.5"
+version = "1.0.1"
+
+[package.extras]
+test = ["pytest", "flake8", "mypy"]
+
+[[package]]
+category = "main"
+description = ""
+name = "sphinxcontrib-qthelp"
+optional = false
+python-versions = "*"
+version = "1.0.2"
+
+[package.extras]
+test = ["pytest", "flake8", "mypy"]
+
+[[package]]
+category = "main"
+description = ""
+name = "sphinxcontrib-serializinghtml"
+optional = false
+python-versions = "*"
+version = "1.1.3"
+
+[package.extras]
+test = ["pytest", "flake8", "mypy"]
+
+[[package]]
+category = "main"
+description = "Database Abstraction Library"
+name = "sqlalchemy"
+optional = false
+python-versions = ">=2.7, !=3.0.*, !=3.1.*, !=3.2.*, !=3.3.*"
+version = "1.3.13"
+
+[package.extras]
+mssql = ["pyodbc"]
+mssql_pymssql = ["pymssql"]
+mssql_pyodbc = ["pyodbc"]
+mysql = ["mysqlclient"]
+oracle = ["cx-oracle"]
+postgresql = ["psycopg2"]
+postgresql_pg8000 = ["pg8000"]
+postgresql_psycopg2binary = ["psycopg2-binary"]
+postgresql_psycopg2cffi = ["psycopg2cffi"]
+pymysql = ["pymysql"]
+
+[[package]]
+category = "main"
+description = "Non-validating SQL parser"
+name = "sqlparse"
+optional = true
+python-versions = ">=2.7, !=3.0.*, !=3.1.*, !=3.2.*, !=3.3.*"
+version = "0.3.0"
+
+[[package]]
+category = "main"
+description = "Modern high-performance serialization utilities for Python"
+name = "srsly"
+optional = false
+python-versions = "*"
+version = "1.0.1"
+
+[[package]]
+category = "main"
+description = "Manage dynamic plugins for Python applications"
+name = "stevedore"
+optional = false
+python-versions = "*"
+version = "1.31.0"
+
+[package.dependencies]
+pbr = ">=2.0.0,<2.1.0 || >2.1.0"
+six = ">=1.10.0"
+
+[[package]]
+category = "main"
+description = "TensorBoardX lets you watch Tensors Flow without Tensorflow"
+name = "tensorboardx"
+optional = true
+python-versions = "*"
+version = "2.0"
+
+[package.dependencies]
+numpy = "*"
+protobuf = ">=3.8.0"
+six = "*"
+
+[[package]]
+category = "main"
+description = "ANSII Color formatting for output in terminal."
+name = "termcolor"
+optional = false
+python-versions = "*"
+version = "1.1.0"
+
+[[package]]
+category = "main"
+description = "Practical Machine Learning for NLP"
+name = "thinc"
+optional = false
+python-versions = "*"
+version = "7.3.1"
+
+[package.dependencies]
+blis = ">=0.4.0,<0.5.0"
+cymem = ">=2.0.2,<2.1.0"
+murmurhash = ">=0.28.0,<1.1.0"
+numpy = ">=1.7.0"
+plac = ">=0.9.6,<1.2.0"
+preshed = ">=1.0.1,<3.1.0"
+srsly = ">=0.0.6,<1.1.0"
+tqdm = ">=4.10.0,<5.0.0"
+wasabi = ">=0.0.9,<1.1.0"
+
+[package.extras]
+cuda = ["cupy (>=5.0.0b4)"]
+cuda100 = ["cupy-cuda100 (>=5.0.0b4)"]
+cuda110 = ["cupy-cuda110 (>=5.0.0b4)"]
+cuda80 = ["cupy-cuda80 (>=5.0.0b4)"]
+cuda90 = ["cupy-cuda90 (>=5.0.0b4)"]
+cuda91 = ["cupy-cuda91 (>=5.0.0b4)"]
+cuda92 = ["cupy-cuda92 (>=5.0.0b4)"]
+
+[[package]]
+category = "main"
+description = "Fast and Customizable Tokenizers"
+name = "tokenizers"
+optional = false
+python-versions = "*"
+version = "0.0.11"
+
+[[package]]
+category = "dev"
+description = "Python Library for Tom's Obvious, Minimal Language"
+name = "toml"
+optional = false
+python-versions = "*"
+version = "0.10.0"
+
+[[package]]
+category = "main"
+description = "List processing tools and functional utilities"
+name = "toolz"
+optional = false
+python-versions = ">=2.7, !=3.0.*, !=3.1.*, !=3.2.*, !=3.3.*"
+version = "0.10.0"
+
+[[package]]
+category = "main"
+description = "Tensors and Dynamic neural networks in Python with strong GPU acceleration"
+name = "torch"
+optional = false
+python-versions = ">=2.7, !=3.0.*, !=3.1.*, !=3.2.*, !=3.3.*, !=3.4.*"
+version = "1.4.0"
+
+[[package]]
+category = "main"
+description = "Fast, Extensible Progress Meter"
+name = "tqdm"
+optional = false
+python-versions = ">=2.6, !=3.0.*, !=3.1.*"
+version = "4.42.1"
+
+[package.extras]
+dev = ["py-make (>=0.1.0)", "twine", "argopt", "pydoc-markdown"]
+
+[[package]]
+category = "main"
+description = "State-of-the-art Natural Language Processing for TensorFlow 2.0 and PyTorch"
+name = "transformers"
+optional = false
+python-versions = ">=3.5.0"
+version = "2.4.1"
+
+[package.dependencies]
+boto3 = "*"
+filelock = "*"
+numpy = "*"
+regex = "!=2019.12.17"
+requests = "*"
+sacremoses = "*"
+sentencepiece = "*"
+tokenizers = "0.0.11"
+tqdm = ">=4.27"
+
+[package.extras]
+all = ["pydantic", "uvicorn", "fastapi", "starlette", "tensorflow", "torch"]
+dev = ["pytest", "pytest-xdist", "black", "isort", "flake8", "mecab-python3", "scikit-learn", "tensorflow", "torch"]
+docs = ["recommonmark", "sphinx", "sphinx-markdown-tables", "sphinx-rtd-theme"]
+mecab = ["mecab-python3"]
+quality = ["black", "isort", "flake8"]
+serving = ["pydantic", "uvicorn", "fastapi", "starlette"]
+sklearn = ["scikit-learn"]
+testing = ["pytest", "pytest-xdist"]
+tf = ["tensorflow"]
+torch = ["torch"]
+
+[[package]]
+category = "dev"
+description = "a fork of Python 2 and 3 ast modules with type comment support"
+name = "typed-ast"
+optional = false
+python-versions = "*"
+version = "1.4.1"
+
+[[package]]
+category = "main"
+description = "Type Hints for Python"
+name = "typing"
+optional = false
+python-versions = "*"
+version = "3.7.4.1"
+
+[[package]]
+category = "main"
+description = "Backported and Experimental Type Hints for Python 3.5+"
+name = "typing-extensions"
+optional = false
+python-versions = "*"
+version = "3.7.4.1"
 
 [[package]]
 category = "main"
 description = "An open-source NLP research library, built on PyTorch."
-name = "allennlp"
+name = "unofficial-allennlp-nightly"
 optional = true
 python-versions = ">=3.6.1"
-version = "0.9.1-unreleased"
+version = "0.9.1.dev0"
 
 [package.dependencies]
 boto3 = "*"
@@ -60,1567 +1560,6 @@
 transformers = ">=2.1.1,<2.2.1 || >2.2.1,<2.2.2 || >2.2.2"
 word2number = ">=1.1"
 
-[package.source]
-reference = "b8fdc9c988e0fbb73acd73205c4c464f8cf5a9c3"
-type = "git"
-url = "https://github.com/allenai/allennlp"
-
-[[package]]
-=======
->>>>>>> 4e364543
-category = "dev"
-description = "A small Python module for determining appropriate platform-specific dirs, e.g. a \"user data dir\"."
-name = "appdirs"
-optional = false
-python-versions = "*"
-version = "1.4.3"
-
-[[package]]
-category = "dev"
-description = "A few extensions to pyyaml."
-name = "aspy.yaml"
-optional = false
-python-versions = ">=2.7, !=3.0.*, !=3.1.*, !=3.2.*, !=3.3.*"
-version = "1.3.0"
-
-[package.dependencies]
-pyyaml = "*"
-
-[[package]]
-category = "dev"
-description = "An abstract syntax tree for Python with inference support."
-name = "astroid"
-optional = false
-python-versions = ">=3.5.*"
-version = "2.3.3"
-
-[package.dependencies]
-lazy-object-proxy = ">=1.4.0,<1.5.0"
-six = ">=1.12,<2.0"
-wrapt = ">=1.11.0,<1.12.0"
-
-[package.dependencies.typed-ast]
-python = "<3.8"
-version = ">=1.4.0,<1.5"
-
-[[package]]
-category = "main"
-description = "Atomic file writes."
-marker = "sys_platform == \"win32\""
-name = "atomicwrites"
-optional = false
-python-versions = ">=2.7, !=3.0.*, !=3.1.*, !=3.2.*, !=3.3.*"
-version = "1.3.0"
-
-[[package]]
-category = "main"
-description = "Classes Without Boilerplate"
-name = "attrs"
-optional = false
-python-versions = ">=2.7, !=3.0.*, !=3.1.*, !=3.2.*, !=3.3.*"
-version = "19.3.0"
-
-[package.extras]
-azure-pipelines = ["coverage", "hypothesis", "pympler", "pytest (>=4.3.0)", "six", "zope.interface", "pytest-azurepipelines"]
-dev = ["coverage", "hypothesis", "pympler", "pytest (>=4.3.0)", "six", "zope.interface", "sphinx", "pre-commit"]
-docs = ["sphinx", "zope.interface"]
-tests = ["coverage", "hypothesis", "pympler", "pytest (>=4.3.0)", "six", "zope.interface"]
-
-[[package]]
-category = "main"
-description = "Internationalization utilities"
-name = "babel"
-optional = false
-python-versions = ">=2.7, !=3.0.*, !=3.1.*, !=3.2.*, !=3.3.*"
-version = "2.8.0"
-
-[package.dependencies]
-pytz = ">=2015.7"
-
-[[package]]
-category = "dev"
-description = "The uncompromising code formatter."
-name = "black"
-optional = false
-python-versions = ">=3.6"
-version = "19.10b0"
-
-[package.dependencies]
-appdirs = "*"
-attrs = ">=18.1.0"
-click = ">=6.5"
-pathspec = ">=0.6,<1"
-regex = "*"
-toml = ">=0.9.4"
-typed-ast = ">=1.4.0"
-
-[package.extras]
-d = ["aiohttp (>=3.3.2)", "aiohttp-cors"]
-
-[[package]]
-category = "main"
-description = "The Blis BLAS-like linear algebra library, as a self-contained C-extension."
-name = "blis"
-optional = false
-python-versions = "*"
-version = "0.4.1"
-
-[package.dependencies]
-numpy = ">=1.15.0"
-
-[[package]]
-category = "main"
-description = "The AWS SDK for Python"
-name = "boto3"
-optional = false
-python-versions = "*"
-version = "1.9.191"
-
-[package.dependencies]
-botocore = ">=1.12.191,<1.13.0"
-jmespath = ">=0.7.1,<1.0.0"
-s3transfer = ">=0.2.0,<0.3.0"
-
-[[package]]
-category = "main"
-description = "Low-level, data-driven core of boto 3."
-name = "botocore"
-optional = false
-python-versions = "*"
-version = "1.12.191"
-
-[package.dependencies]
-docutils = ">=0.10"
-jmespath = ">=0.7.1,<1.0.0"
-
-[package.dependencies.python-dateutil]
-python = ">=2.7"
-version = ">=2.1,<3.0.0"
-
-[package.dependencies.urllib3]
-python = ">=3.4"
-version = ">=1.20,<1.26"
-
-[[package]]
-category = "main"
-description = "Super lightweight function registries for your library"
-name = "catalogue"
-optional = false
-python-versions = "!=3.0.*,!=3.1.*,!=3.2.*,!=3.3.*,>=2.7"
-version = "1.0.0"
-
-[package.dependencies]
-[package.dependencies.importlib-metadata]
-python = "<3.8"
-version = ">=0.20"
-
-[[package]]
-category = "main"
-description = "Python package for providing Mozilla's CA Bundle."
-name = "certifi"
-optional = false
-python-versions = "*"
-version = "2019.11.28"
-
-[[package]]
-category = "dev"
-description = "Validate configuration and produce human readable error messages."
-name = "cfgv"
-optional = false
-python-versions = ">=3.6"
-version = "3.0.0"
-
-[[package]]
-category = "main"
-description = "Universal encoding detector for Python 2 and 3"
-name = "chardet"
-optional = false
-python-versions = "*"
-version = "3.0.4"
-
-[[package]]
-category = "main"
-description = "Composable command line interface toolkit"
-name = "click"
-optional = false
-python-versions = ">=2.7, !=3.0.*, !=3.1.*, !=3.2.*, !=3.3.*"
-version = "7.0"
-
-[[package]]
-category = "main"
-description = "Command Line Interface Formulation Framework"
-name = "cliff"
-optional = false
-python-versions = "*"
-version = "2.18.0"
-
-[package.dependencies]
-PrettyTable = ">=0.7.2,<0.8"
-PyYAML = ">=3.12"
-cmd2 = ">=0.8.0,<0.8.3 || >0.8.3,<0.9.0"
-pbr = ">=2.0.0,<2.1.0 || >2.1.0"
-pyparsing = ">=2.1.0"
-six = ">=1.10.0"
-stevedore = ">=1.20.0"
-
-[[package]]
-category = "main"
-description = "cmd2 - a tool for building interactive command line applications in Python"
-name = "cmd2"
-optional = false
-python-versions = ">=2.7"
-version = "0.8.9"
-
-[package.dependencies]
-pyparsing = ">=2.0.1"
-pyperclip = "*"
-pyreadline = "*"
-six = "*"
-wcwidth = "*"
-
-[[package]]
-category = "main"
-description = "Cross-platform colored terminal text."
-marker = "sys_platform == \"win32\""
-name = "colorama"
-optional = false
-python-versions = ">=2.7, !=3.0.*, !=3.1.*, !=3.2.*, !=3.3.*, !=3.4.*"
-version = "0.4.3"
-
-[[package]]
-category = "main"
-description = "Log formatting with colors!"
-name = "colorlog"
-optional = false
-python-versions = "*"
-version = "4.1.0"
-
-[package.dependencies]
-colorama = "*"
-
-[[package]]
-category = "main"
-description = "CoNLL-U Parser parses a CoNLL-U formatted string into a nested python dictionary"
-name = "conllu"
-optional = true
-python-versions = "*"
-version = "1.3.1"
-
-[[package]]
-category = "main"
-description = "Composable style cycles"
-name = "cycler"
-optional = true
-python-versions = "*"
-version = "0.10.0"
-
-[package.dependencies]
-six = "*"
-
-[[package]]
-category = "main"
-description = "Manage calls to calloc/free through Cython"
-name = "cymem"
-optional = false
-python-versions = "*"
-version = "2.0.3"
-
-[[package]]
-category = "main"
-description = "The Cython compiler for writing C extensions for the Python language."
-name = "cython"
-optional = true
-python-versions = ">=2.6, !=3.0.*, !=3.1.*, !=3.2.*"
-version = "0.29.15"
-
-[[package]]
-category = "main"
-description = "A backport of the dataclasses module for Python 3.6"
-name = "dataclasses"
-optional = false
-python-versions = "*"
-version = "0.6"
-
-[[package]]
-category = "dev"
-description = "Distribution utilities"
-marker = "sys_platform == \"win32\""
-name = "distlib"
-optional = false
-python-versions = "*"
-version = "0.3.0"
-
-[[package]]
-category = "dev"
-description = "Style checker for Sphinx (or other) RST documentation"
-name = "doc8"
-optional = false
-python-versions = "*"
-version = "0.8.0"
-
-[package.dependencies]
-chardet = "*"
-docutils = "*"
-restructuredtext-lint = ">=0.7"
-six = "*"
-stevedore = "*"
-
-[[package]]
-category = "main"
-description = "Docutils -- Python Documentation Utilities"
-name = "docutils"
-optional = false
-python-versions = ">=2.7, !=3.0.*, !=3.1.*, !=3.2.*, !=3.3.*, !=3.4.*"
-version = "0.16"
-
-[[package]]
-category = "main"
-description = "Fast implementation of the edit distance(Levenshtein distance)"
-name = "editdistance"
-optional = true
-python-versions = "*"
-version = "0.5.3"
-
-[[package]]
-category = "dev"
-description = "Discover and load entry points from installed packages."
-name = "entrypoints"
-optional = false
-python-versions = ">=2.7"
-version = "0.3"
-
-[[package]]
-category = "main"
-description = "A platform independent file lock."
-name = "filelock"
-optional = false
-python-versions = "*"
-version = "3.0.12"
-
-[[package]]
-category = "main"
-description = "A library for automatically generating command line interfaces."
-name = "fire"
-optional = false
-python-versions = "*"
-version = "0.2.1"
-
-[package.dependencies]
-six = "*"
-termcolor = "*"
-
-[[package]]
-category = "dev"
-description = "the modular source code checker: pep8, pyflakes and co"
-name = "flake8"
-optional = false
-python-versions = ">=2.7, !=3.0.*, !=3.1.*, !=3.2.*, !=3.3.*"
-version = "3.7.9"
-
-[package.dependencies]
-entrypoints = ">=0.3.0,<0.4.0"
-mccabe = ">=0.6.0,<0.7.0"
-pycodestyle = ">=2.5.0,<2.6.0"
-pyflakes = ">=2.1.0,<2.2.0"
-
-[[package]]
-category = "main"
-description = "Plugin for nose or pytest that automatically reruns flaky tests."
-name = "flaky"
-optional = true
-python-versions = ">=2.7, !=3.0.*, !=3.1.*, !=3.2.*, !=3.3.*"
-version = "3.6.1"
-
-[[package]]
-category = "main"
-description = "Fixes some problems with Unicode text after the fact"
-name = "ftfy"
-optional = true
-python-versions = ">=3.4"
-version = "5.6"
-
-[package.dependencies]
-wcwidth = "*"
-
-[[package]]
-category = "main"
-description = "Read and write HDF5 files from Python"
-name = "h5py"
-optional = true
-python-versions = "*"
-version = "2.10.0"
-
-[package.dependencies]
-numpy = ">=1.7"
-six = "*"
-
-[[package]]
-category = "main"
-description = "Enables colorlog for Hydra apps"
-name = "hydra-colorlog"
-optional = false
-python-versions = "*"
-version = "0.1.4"
-
-[package.dependencies]
-colorlog = "*"
-hydra-core = "*"
-
-[[package]]
-category = "main"
-description = "A framework for elegantly configuring complex applications"
-name = "hydra-core"
-optional = false
-python-versions = "*"
-version = "0.11.3"
-
-[package.dependencies]
-omegaconf = ">=1.4,<1.5"
-
-[package.extras]
-dev = ["black", "coverage", "flake8", "flake8-copyright", "nox", "pre-commit", "pytest", "setuptools", "towncrier", "twine"]
-
-[[package]]
-category = "dev"
-description = "A library for property-based testing"
-name = "hypothesis"
-optional = false
-python-versions = ">=3.5.2"
-version = "5.5.1"
-
-[package.dependencies]
-attrs = ">=19.2.0"
-sortedcontainers = ">=2.1.0,<3.0.0"
-
-[package.extras]
-all = ["django (>=1.11)", "dpcontracts (>=0.4)", "lark-parser (>=0.6.5)", "numpy (>=1.9.0)", "pandas (>=0.19)", "pytest (>=4.3)", "python-dateutil (>=1.4)", "pytz (>=2014.1)"]
-dateutil = ["python-dateutil (>=1.4)"]
-django = ["pytz (>=2014.1)", "django (>=1.11)"]
-dpcontracts = ["dpcontracts (>=0.4)"]
-lark = ["lark-parser (>=0.6.5)"]
-numpy = ["numpy (>=1.9.0)"]
-pandas = ["pandas (>=0.19)"]
-pytest = ["pytest (>=4.3)"]
-pytz = ["pytz (>=2014.1)"]
-
-[[package]]
-category = "dev"
-description = "File identification library for Python"
-name = "identify"
-optional = false
-python-versions = "!=3.0.*,!=3.1.*,!=3.2.*,!=3.3.*,>=2.7"
-version = "1.4.11"
-
-[package.extras]
-license = ["editdistance"]
-
-[[package]]
-category = "main"
-description = "Internationalized Domain Names in Applications (IDNA)"
-name = "idna"
-optional = false
-python-versions = ">=2.7, !=3.0.*, !=3.1.*, !=3.2.*, !=3.3.*"
-version = "2.8"
-
-[[package]]
-category = "main"
-description = "Getting image size from png/jpeg/jpeg2000/gif file"
-name = "imagesize"
-optional = false
-python-versions = ">=2.7, !=3.0.*, !=3.1.*, !=3.2.*, !=3.3.*"
-version = "1.2.0"
-
-[[package]]
-category = "main"
-description = "Read metadata from Python packages"
-marker = "python_version < \"3.8\""
-name = "importlib-metadata"
-optional = false
-python-versions = "!=3.0.*,!=3.1.*,!=3.2.*,!=3.3.*,!=3.4.*,>=2.7"
-version = "1.5.0"
-
-[package.dependencies]
-zipp = ">=0.5"
-
-[package.extras]
-docs = ["sphinx", "rst.linker"]
-testing = ["packaging", "importlib-resources"]
-
-[[package]]
-category = "dev"
-description = "Read resources from Python packages"
-marker = "python_version < \"3.7\""
-name = "importlib-resources"
-optional = false
-python-versions = ">=2.7,!=3.0,!=3.1,!=3.2,!=3.3"
-version = "1.0.2"
-
-[[package]]
-category = "dev"
-description = "A Python utility / library to sort Python imports."
-name = "isort"
-optional = false
-python-versions = ">=2.7, !=3.0.*, !=3.1.*, !=3.2.*, !=3.3.*"
-version = "4.3.21"
-
-[package.extras]
-pipfile = ["pipreqs", "requirementslib"]
-pyproject = ["toml"]
-requirements = ["pipreqs", "pip-api"]
-xdg_home = ["appdirs (>=1.4.0)"]
-
-[[package]]
-category = "main"
-description = "A very fast and expressive template engine."
-name = "jinja2"
-optional = false
-python-versions = ">=2.7, !=3.0.*, !=3.1.*, !=3.2.*, !=3.3.*, !=3.4.*"
-version = "2.11.1"
-
-[package.dependencies]
-MarkupSafe = ">=0.23"
-
-[package.extras]
-i18n = ["Babel (>=0.8)"]
-
-[[package]]
-category = "main"
-description = "JSON Matching Expressions"
-name = "jmespath"
-optional = false
-python-versions = "*"
-version = "0.9.4"
-
-[[package]]
-category = "main"
-description = "Lightweight pipelining: using Python functions as pipeline jobs."
-name = "joblib"
-optional = false
-python-versions = "*"
-version = "0.14.1"
-
-[[package]]
-category = "main"
-description = "Python bindings for Jsonnet - The data templating language"
-marker = "sys_platform != \"win32\""
-name = "jsonnet"
-optional = true
-python-versions = "*"
-version = "0.15.0"
-
-[[package]]
-category = "main"
-description = "Python library for serializing any arbitrary object graph into JSON"
-name = "jsonpickle"
-optional = true
-python-versions = "*"
-version = "1.2"
-
-[[package]]
-category = "main"
-description = "A fast implementation of the Cassowary constraint solver"
-name = "kiwisolver"
-optional = true
-python-versions = ">=2.7, !=3.0.*, !=3.1.*, !=3.2.*, !=3.3.*"
-version = "1.1.0"
-
-[package.dependencies]
-setuptools = "*"
-
-[[package]]
-category = "dev"
-description = "A fast and thorough lazy object proxy."
-name = "lazy-object-proxy"
-optional = false
-python-versions = ">=2.7, !=3.0.*, !=3.1.*, !=3.2.*, !=3.3.*"
-version = "1.4.3"
-
-[[package]]
-category = "main"
-description = "A super-fast templating language that borrows the  best ideas from the existing templating languages."
-name = "mako"
-optional = false
-python-versions = ">=2.7, !=3.0.*, !=3.1.*, !=3.2.*, !=3.3.*"
-version = "1.1.1"
-
-[package.dependencies]
-MarkupSafe = ">=0.9.2"
-
-[package.extras]
-babel = ["babel"]
-lingua = ["lingua"]
-
-[[package]]
-category = "main"
-description = "Safely add untrusted strings to HTML/XML markup."
-name = "markupsafe"
-optional = false
-python-versions = ">=2.7,!=3.0.*,!=3.1.*,!=3.2.*,!=3.3.*"
-version = "1.1.1"
-
-[[package]]
-category = "main"
-description = "Python plotting package"
-name = "matplotlib"
-optional = true
-python-versions = ">=3.6"
-version = "3.1.3"
-
-[package.dependencies]
-cycler = ">=0.10"
-kiwisolver = ">=1.0.1"
-numpy = ">=1.11"
-pyparsing = ">=2.0.1,<2.0.4 || >2.0.4,<2.1.2 || >2.1.2,<2.1.6 || >2.1.6"
-python-dateutil = ">=2.1"
-
-[[package]]
-category = "dev"
-description = "McCabe checker, plugin for flake8"
-name = "mccabe"
-optional = false
-python-versions = "*"
-version = "0.6.1"
-
-[[package]]
-category = "main"
-description = "Python wrapper for the MeCab morphological analyzer for Japanese"
-name = "mecab-python3"
-optional = true
-python-versions = "*"
-version = "0.996.3"
-
-[[package]]
-category = "main"
-description = "A fast converter between Japanese hankaku and zenkaku characters"
-name = "mojimoji2"
-optional = true
-python-versions = "*"
-version = "0.1.3"
-
-[[package]]
-category = "main"
-description = "More routines for operating on iterables, beyond itertools"
-name = "more-itertools"
-optional = false
-python-versions = ">=3.5"
-version = "8.2.0"
-
-[[package]]
-category = "main"
-description = "Cython bindings for MurmurHash"
-name = "murmurhash"
-optional = false
-python-versions = "*"
-version = "1.0.2"
-
-[[package]]
-category = "dev"
-description = "Optional static typing for Python"
-name = "mypy"
-optional = false
-python-versions = ">=3.5"
-version = "0.761"
-
-[package.dependencies]
-mypy-extensions = ">=0.4.3,<0.5.0"
-typed-ast = ">=1.4.0,<1.5.0"
-typing-extensions = ">=3.7.4"
-
-[package.extras]
-dmypy = ["psutil (>=4.0)"]
-
-[[package]]
-category = "dev"
-description = "Experimental type system extensions for programs checked with the mypy typechecker."
-name = "mypy-extensions"
-optional = false
-python-versions = "*"
-version = "0.4.3"
-
-[[package]]
-category = "main"
-description = "Natural Language Toolkit"
-name = "nltk"
-optional = true
-python-versions = "*"
-version = "3.4.5"
-
-[package.dependencies]
-six = "*"
-
-[package.extras]
-all = ["pyparsing", "scikit-learn", "python-crfsuite", "matplotlib", "scipy", "gensim", "requests", "twython", "numpy"]
-corenlp = ["requests"]
-machine_learning = ["gensim", "numpy", "python-crfsuite", "scikit-learn", "scipy"]
-plot = ["matplotlib"]
-tgrep = ["pyparsing"]
-twitter = ["twython"]
-
-[[package]]
-category = "dev"
-description = "Node.js virtual environment builder"
-name = "nodeenv"
-optional = false
-python-versions = "*"
-version = "1.3.5"
-
-[[package]]
-category = "main"
-description = "NumPy is the fundamental package for array computing with Python."
-name = "numpy"
-optional = false
-python-versions = ">=3.5"
-version = "1.18.1"
-
-[[package]]
-category = "main"
-description = "Sphinx extension to support docstrings in Numpy format"
-name = "numpydoc"
-optional = true
-python-versions = "*"
-version = "0.9.2"
-
-[package.dependencies]
-Jinja2 = ">=2.3"
-sphinx = ">=1.6.5"
-
-[[package]]
-category = "main"
-description = "A flexible configuration library"
-name = "omegaconf"
-optional = false
-python-versions = "*"
-version = "1.4.1"
-
-[package.dependencies]
-PyYAML = "*"
-six = "*"
-
-[package.extras]
-coverage = ["coveralls"]
-dev = ["black", "coveralls", "flake8", "pre-commit", "pytest", "nox", "towncrier", "twine"]
-dev27 = ["nox", "pre-commit", "pytest", "twine", "coveralls", "flake8"]
-lint = ["black", "flake8"]
-
-[[package]]
-category = "main"
-description = "A hyperparameter optimization framework"
-name = "optuna"
-optional = false
-python-versions = "*"
-version = "0.19.0"
-
-[package.dependencies]
-alembic = "*"
-cliff = "*"
-colorlog = "*"
-numpy = "*"
-scipy = "*"
-six = "*"
-sqlalchemy = ">=1.1.0"
-tqdm = "*"
-typing = "*"
-
-[package.extras]
-checking = ["autopep8", "hacking", "mypy"]
-codecov = ["pytest-cov", "codecov"]
-document = ["sphinx", "sphinx-rtd-theme"]
-example = ["chainer", "keras", "catboost", "lightgbm", "scikit-learn", "mxnet", "xgboost", "torch", "torchvision", "pytorch-ignite", "dask-ml", "dask", "pytorch-lightning", "tensorflow (<2.0.0)"]
-testing = ["bokeh", "chainer (>=5.0.0)", "cma", "keras", "lightgbm", "mock", "mpi4py", "mxnet", "pandas", "plotly (>=4.0.0)", "pytest", "scikit-optimize", "tensorflow", "tensorflow-datasets", "xgboost", "scikit-learn (>=0.19.0)", "torch", "torchvision", "pytorch-ignite", "pytorch-lightning"]
-
-[[package]]
-category = "main"
-description = "A decorator to automatically detect mismatch when overriding a method."
-name = "overrides"
-optional = true
-python-versions = "*"
-version = "2.0"
-
-[[package]]
-category = "main"
-description = "Core utilities for Python packages"
-name = "packaging"
-optional = false
-python-versions = ">=2.7, !=3.0.*, !=3.1.*, !=3.2.*, !=3.3.*"
-version = "20.1"
-
-[package.dependencies]
-pyparsing = ">=2.0.2"
-six = "*"
-
-[[package]]
-category = "main"
-description = "(Soon to be) the fastest pure-Python PEG parser I could muster"
-name = "parsimonious"
-optional = true
-python-versions = "*"
-version = "0.8.1"
-
-[package.dependencies]
-six = ">=1.9.0"
-
-[[package]]
-category = "dev"
-description = "Utility library for gitignore style pattern matching of file paths."
-name = "pathspec"
-optional = false
-python-versions = ">=2.7, !=3.0.*, !=3.1.*, !=3.2.*, !=3.3.*, !=3.4.*"
-version = "0.7.0"
-
-[[package]]
-category = "main"
-description = "Python Build Reasonableness"
-name = "pbr"
-optional = false
-python-versions = "*"
-version = "5.4.4"
-
-[[package]]
-category = "main"
-description = "The smartest command line arguments parser in the world"
-name = "plac"
-optional = false
-python-versions = "*"
-version = "1.1.3"
-
-[[package]]
-category = "main"
-description = "plugin and hook calling mechanisms for python"
-name = "pluggy"
-optional = false
-python-versions = ">=2.7, !=3.0.*, !=3.1.*, !=3.2.*, !=3.3.*"
-version = "0.13.1"
-
-[package.dependencies]
-[package.dependencies.importlib-metadata]
-python = "<3.8"
-version = ">=0.12"
-
-[package.extras]
-dev = ["pre-commit", "tox"]
-
-[[package]]
-category = "dev"
-description = "A framework for managing and maintaining multi-language pre-commit hooks."
-name = "pre-commit"
-optional = false
-python-versions = ">=3.6"
-version = "2.0.1"
-
-[package.dependencies]
-"aspy.yaml" = "*"
-cfgv = ">=2.0.0"
-identify = ">=1.0.0"
-nodeenv = ">=0.11.1"
-pyyaml = "*"
-toml = "*"
-virtualenv = ">=15.2"
-
-[package.dependencies.importlib-metadata]
-python = "<3.8"
-version = "*"
-
-[package.dependencies.importlib-resources]
-python = "<3.7"
-version = "*"
-
-[[package]]
-category = "main"
-description = "Cython hash table that trusts the keys are pre-hashed"
-name = "preshed"
-optional = false
-python-versions = "*"
-version = "3.0.2"
-
-[package.dependencies]
-cymem = ">=2.0.2,<2.1.0"
-murmurhash = ">=0.28.0,<1.1.0"
-
-[[package]]
-category = "main"
-description = "A simple Python library for easily displaying tabular data in a visually appealing ASCII table format."
-name = "prettytable"
-optional = false
-python-versions = "*"
-version = "0.7.2"
-
-[[package]]
-category = "main"
-description = "Protocol Buffers"
-name = "protobuf"
-optional = true
-python-versions = "*"
-version = "3.11.3"
-
-[package.dependencies]
-setuptools = "*"
-six = ">=1.9"
-
-[[package]]
-category = "main"
-description = "library with cross-python path, ini-parsing, io, code, log facilities"
-name = "py"
-optional = false
-python-versions = ">=2.7, !=3.0.*, !=3.1.*, !=3.2.*, !=3.3.*"
-version = "1.8.1"
-
-[[package]]
-category = "main"
-description = "pyahocorasick is a fast and memory efficient library for exact or approximate multi-pattern string search.  With the ahocorasick.Automaton class, you can find multiple key strings occurrences at once in some input text.  You can use it as a plain dict-like Trie or convert a Trie to an automaton for efficient Aho-Corasick search.  Implemented in C and tested on Python 2.7 and 3.4+.  Works on Linux, Mac and Windows. BSD-3-clause license."
-name = "pyahocorasick"
-optional = false
-python-versions = "*"
-version = "1.4.0"
-
-[[package]]
-category = "dev"
-description = "Python style guide checker"
-name = "pycodestyle"
-optional = false
-python-versions = ">=2.7, !=3.0.*, !=3.1.*, !=3.2.*, !=3.3.*"
-version = "2.5.0"
-
-[[package]]
-category = "dev"
-description = "passive checker of Python programs"
-name = "pyflakes"
-optional = false
-python-versions = ">=2.7, !=3.0.*, !=3.1.*, !=3.2.*, !=3.3.*"
-version = "2.1.1"
-
-[[package]]
-category = "main"
-description = "Pygments is a syntax highlighting package written in Python."
-name = "pygments"
-optional = false
-python-versions = ">=2.7, !=3.0.*, !=3.1.*, !=3.2.*, !=3.3.*, !=3.4.*"
-version = "2.5.2"
-
-[[package]]
-category = "dev"
-description = "python code static checker"
-name = "pylint"
-optional = false
-python-versions = ">=3.5.*"
-version = "2.4.4"
-
-[package.dependencies]
-astroid = ">=2.3.0,<2.4"
-colorama = "*"
-isort = ">=4.2.5,<5"
-mccabe = ">=0.6,<0.7"
-
-[[package]]
-category = "main"
-description = "Python parsing module"
-name = "pyparsing"
-optional = false
-python-versions = ">=2.6, !=3.0.*, !=3.1.*, !=3.2.*"
-version = "2.4.6"
-
-[[package]]
-category = "main"
-description = "A cross-platform clipboard module for Python. (Only handles plain text for now.)"
-name = "pyperclip"
-optional = false
-python-versions = "*"
-version = "1.7.0"
-
-[[package]]
-category = "main"
-description = "A python implmementation of GNU readline."
-marker = "sys_platform == \"win32\""
-name = "pyreadline"
-optional = false
-python-versions = "*"
-version = "2.1"
-
-[[package]]
-category = "main"
-description = "pytest: simple powerful testing with Python"
-name = "pytest"
-optional = false
-python-versions = ">=3.5"
-version = "5.3.2"
-
-[package.dependencies]
-atomicwrites = ">=1.0"
-attrs = ">=17.4.0"
-colorama = "*"
-more-itertools = ">=4.0.0"
-packaging = "*"
-pluggy = ">=0.12,<1.0"
-py = ">=1.5.0"
-wcwidth = "*"
-
-[package.dependencies.importlib-metadata]
-python = "<3.8"
-version = ">=0.12"
-
-[package.extras]
-testing = ["argcomplete", "hypothesis (>=3.56)", "mock", "nose", "requests", "xmlschema"]
-
-[[package]]
-category = "main"
-description = "Extensions to the standard Python datetime module"
-name = "python-dateutil"
-optional = false
-python-versions = ">=2.7, !=3.0.*, !=3.1.*, !=3.2.*"
-version = "2.8.0"
-
-[package.dependencies]
-six = ">=1.5"
-
-[[package]]
-category = "main"
-description = "Programmatically open an editor, capture the result."
-name = "python-editor"
-optional = false
-python-versions = "*"
-version = "1.0.4"
-
-[[package]]
-category = "main"
-description = ""
-name = "pytokenizations"
-optional = false
-python-versions = "*"
-version = "0.4.9"
-
-[[package]]
-category = "main"
-description = "PyTorch version of Google AI BERT model with script to load Google pre-trained models"
-name = "pytorch-pretrained-bert"
-optional = true
-python-versions = "*"
-version = "0.6.2"
-
-[package.dependencies]
-boto3 = "*"
-numpy = "*"
-regex = "*"
-requests = "*"
-torch = ">=0.4.1"
-tqdm = "*"
-
-[[package]]
-category = "main"
-description = "World timezone definitions, modern and historical"
-name = "pytz"
-optional = false
-python-versions = "*"
-version = "2019.3"
-
-[[package]]
-category = "main"
-description = "YAML parser and emitter for Python"
-name = "pyyaml"
-optional = false
-python-versions = ">=2.7, !=3.0.*, !=3.1.*, !=3.2.*, !=3.3.*, !=3.4.*"
-version = "5.3"
-
-[[package]]
-category = "main"
-description = "Alternative regular expression module, to replace re."
-name = "regex"
-optional = false
-python-versions = "*"
-version = "2020.1.8"
-
-[[package]]
-category = "main"
-description = "Python HTTP for Humans."
-name = "requests"
-optional = false
-python-versions = ">=2.7, !=3.0.*, !=3.1.*, !=3.2.*, !=3.3.*, !=3.4.*"
-version = "2.22.0"
-
-[package.dependencies]
-certifi = ">=2017.4.17"
-chardet = ">=3.0.2,<3.1.0"
-idna = ">=2.5,<2.9"
-urllib3 = ">=1.21.1,<1.25.0 || >1.25.0,<1.25.1 || >1.25.1,<1.26"
-
-[package.extras]
-security = ["pyOpenSSL (>=0.14)", "cryptography (>=1.3.4)", "idna (>=2.0.0)"]
-socks = ["PySocks (>=1.5.6,<1.5.7 || >1.5.7)", "win-inet-pton"]
-
-[[package]]
-category = "main"
-description = "A utility library for mocking out the `requests` Python library."
-name = "responses"
-optional = true
-python-versions = ">=2.7, !=3.0.*, !=3.1.*, !=3.2.*, !=3.3.*"
-version = "0.10.9"
-
-[package.dependencies]
-requests = ">=2.0"
-six = "*"
-
-[package.extras]
-tests = ["coverage (>=3.7.1,<5.0.0)", "pytest-cov", "pytest-localserver", "flake8", "pytest (>=4.6,<5.0)", "pytest"]
-
-[[package]]
-category = "dev"
-description = "reStructuredText linter"
-name = "restructuredtext-lint"
-optional = false
-python-versions = "*"
-version = "1.3.0"
-
-[package.dependencies]
-docutils = ">=0.11,<1.0"
-
-[[package]]
-category = "main"
-description = "An Amazon S3 Transfer Manager"
-name = "s3transfer"
-optional = false
-python-versions = "*"
-version = "0.2.1"
-
-[package.dependencies]
-botocore = ">=1.12.36,<2.0.0"
-
-[[package]]
-category = "main"
-description = "SacreMoses"
-name = "sacremoses"
-optional = false
-python-versions = "*"
-version = "0.0.38"
-
-[package.dependencies]
-click = "*"
-joblib = "*"
-regex = "*"
-six = "*"
-tqdm = "*"
-
-[[package]]
-category = "main"
-description = "A set of python modules for machine learning and data mining"
-name = "scikit-learn"
-optional = false
-python-versions = ">=3.5"
-version = "0.22.1"
-
-[package.dependencies]
-joblib = ">=0.11"
-numpy = ">=1.11.0"
-scipy = ">=0.17.0"
-
-[package.extras]
-alldeps = ["numpy (>=1.11.0)", "scipy (>=0.17.0)"]
-
-[[package]]
-category = "main"
-description = "SciPy: Scientific Library for Python"
-name = "scipy"
-optional = false
-python-versions = ">=3.5"
-version = "1.4.1"
-
-[package.dependencies]
-numpy = ">=1.13.3"
-
-[[package]]
-category = "main"
-description = "SentencePiece python wrapper"
-name = "sentencepiece"
-optional = false
-python-versions = "*"
-version = "0.1.85"
-
-[[package]]
-category = "main"
-description = "Python 2 and 3 compatibility utilities"
-name = "six"
-optional = false
-python-versions = ">=2.7, !=3.0.*, !=3.1.*, !=3.2.*"
-version = "1.14.0"
-
-[[package]]
-category = "main"
-description = "This package provides 26 stemmers for 25 languages generated from Snowball algorithms."
-name = "snowballstemmer"
-optional = false
-python-versions = "*"
-version = "2.0.0"
-
-[[package]]
-category = "dev"
-description = "Sorted Containers -- Sorted List, Sorted Dict, Sorted Set"
-name = "sortedcontainers"
-optional = false
-python-versions = "*"
-version = "2.1.0"
-
-[[package]]
-category = "main"
-description = "Industrial-strength Natural Language Processing (NLP) in Python"
-name = "spacy"
-optional = false
-python-versions = "!=3.0.*,!=3.1.*,!=3.2.*,!=3.3.*,>=2.7"
-version = "2.2.3"
-
-[package.dependencies]
-blis = ">=0.4.0,<0.5.0"
-catalogue = ">=0.0.7,<1.1.0"
-cymem = ">=2.0.2,<2.1.0"
-murmurhash = ">=0.28.0,<1.1.0"
-numpy = ">=1.15.0"
-plac = ">=0.9.6,<1.2.0"
-preshed = ">=3.0.2,<3.1.0"
-requests = ">=2.13.0,<3.0.0"
-setuptools = "*"
-srsly = ">=0.1.0,<1.1.0"
-thinc = ">=7.3.0,<7.4.0"
-wasabi = ">=0.4.0,<1.1.0"
-
-[package.extras]
-cuda = ["cupy (>=5.0.0b4)"]
-cuda100 = ["cupy-cuda100 (>=5.0.0b4)"]
-cuda80 = ["cupy-cuda80 (>=5.0.0b4)"]
-cuda90 = ["cupy-cuda90 (>=5.0.0b4)"]
-cuda91 = ["cupy-cuda91 (>=5.0.0b4)"]
-cuda92 = ["cupy-cuda92 (>=5.0.0b4)"]
-ja = ["mecab-python3 (0.7)"]
-ko = ["natto-py (0.9.0)"]
-lookups = ["spacy-lookups-data (>=0.0.5)"]
-th = ["pythainlp (>=2.0)"]
-
-[[package]]
-category = "main"
-description = "Python documentation generator"
-name = "sphinx"
-optional = false
-python-versions = ">=3.5"
-version = "2.4.0"
-
-[package.dependencies]
-Jinja2 = ">=2.3"
-Pygments = ">=2.0"
-alabaster = ">=0.7,<0.8"
-babel = ">=1.3,<2.0 || >2.0"
-colorama = ">=0.3.5"
-docutils = ">=0.12"
-imagesize = "*"
-packaging = "*"
-requests = ">=2.5.0"
-setuptools = "*"
-snowballstemmer = ">=1.1"
-sphinxcontrib-applehelp = "*"
-sphinxcontrib-devhelp = "*"
-sphinxcontrib-htmlhelp = "*"
-sphinxcontrib-jsmath = "*"
-sphinxcontrib-qthelp = "*"
-sphinxcontrib-serializinghtml = "*"
-
-[package.extras]
-docs = ["sphinxcontrib-websupport"]
-test = ["pytest (<5.3.3)", "pytest-cov", "html5lib", "flake8 (>=3.5.0)", "flake8-import-order", "mypy (>=0.761)", "docutils-stubs"]
-
-[[package]]
-category = "main"
-description = ""
-name = "sphinxcontrib-applehelp"
-optional = false
-python-versions = "*"
-version = "1.0.1"
-
-[package.extras]
-test = ["pytest", "flake8", "mypy"]
-
-[[package]]
-category = "main"
-description = ""
-name = "sphinxcontrib-devhelp"
-optional = false
-python-versions = "*"
-version = "1.0.1"
-
-[package.extras]
-test = ["pytest", "flake8", "mypy"]
-
-[[package]]
-category = "main"
-description = ""
-name = "sphinxcontrib-htmlhelp"
-optional = false
-python-versions = "*"
-version = "1.0.2"
-
-[package.extras]
-test = ["pytest", "flake8", "mypy", "html5lib"]
-
-[[package]]
-category = "main"
-description = "A sphinx extension which renders display math in HTML via JavaScript"
-name = "sphinxcontrib-jsmath"
-optional = false
-python-versions = ">=3.5"
-version = "1.0.1"
-
-[package.extras]
-test = ["pytest", "flake8", "mypy"]
-
-[[package]]
-category = "main"
-description = ""
-name = "sphinxcontrib-qthelp"
-optional = false
-python-versions = "*"
-version = "1.0.2"
-
-[package.extras]
-test = ["pytest", "flake8", "mypy"]
-
-[[package]]
-category = "main"
-description = ""
-name = "sphinxcontrib-serializinghtml"
-optional = false
-python-versions = "*"
-version = "1.1.3"
-
-[package.extras]
-test = ["pytest", "flake8", "mypy"]
-
-[[package]]
-category = "main"
-description = "Database Abstraction Library"
-name = "sqlalchemy"
-optional = false
-python-versions = ">=2.7, !=3.0.*, !=3.1.*, !=3.2.*, !=3.3.*"
-version = "1.3.13"
-
-[package.extras]
-mssql = ["pyodbc"]
-mssql_pymssql = ["pymssql"]
-mssql_pyodbc = ["pyodbc"]
-mysql = ["mysqlclient"]
-oracle = ["cx-oracle"]
-postgresql = ["psycopg2"]
-postgresql_pg8000 = ["pg8000"]
-postgresql_psycopg2binary = ["psycopg2-binary"]
-postgresql_psycopg2cffi = ["psycopg2cffi"]
-pymysql = ["pymysql"]
-
-[[package]]
-category = "main"
-description = "Non-validating SQL parser"
-name = "sqlparse"
-optional = true
-python-versions = ">=2.7, !=3.0.*, !=3.1.*, !=3.2.*, !=3.3.*"
-version = "0.3.0"
-
-[[package]]
-category = "main"
-description = "Modern high-performance serialization utilities for Python"
-name = "srsly"
-optional = false
-python-versions = "*"
-version = "1.0.1"
-
-[[package]]
-category = "main"
-description = "Manage dynamic plugins for Python applications"
-name = "stevedore"
-optional = false
-python-versions = "*"
-version = "1.31.0"
-
-[package.dependencies]
-pbr = ">=2.0.0,<2.1.0 || >2.1.0"
-six = ">=1.10.0"
-
-[[package]]
-category = "main"
-description = "TensorBoardX lets you watch Tensors Flow without Tensorflow"
-name = "tensorboardx"
-optional = true
-python-versions = "*"
-version = "2.0"
-
-[package.dependencies]
-numpy = "*"
-protobuf = ">=3.8.0"
-six = "*"
-
-[[package]]
-category = "main"
-description = "ANSII Color formatting for output in terminal."
-name = "termcolor"
-optional = false
-python-versions = "*"
-version = "1.1.0"
-
-[[package]]
-category = "main"
-description = "Practical Machine Learning for NLP"
-name = "thinc"
-optional = false
-python-versions = "*"
-version = "7.3.1"
-
-[package.dependencies]
-blis = ">=0.4.0,<0.5.0"
-cymem = ">=2.0.2,<2.1.0"
-murmurhash = ">=0.28.0,<1.1.0"
-numpy = ">=1.7.0"
-plac = ">=0.9.6,<1.2.0"
-preshed = ">=1.0.1,<3.1.0"
-srsly = ">=0.0.6,<1.1.0"
-tqdm = ">=4.10.0,<5.0.0"
-wasabi = ">=0.0.9,<1.1.0"
-
-[package.extras]
-cuda = ["cupy (>=5.0.0b4)"]
-cuda100 = ["cupy-cuda100 (>=5.0.0b4)"]
-cuda110 = ["cupy-cuda110 (>=5.0.0b4)"]
-cuda80 = ["cupy-cuda80 (>=5.0.0b4)"]
-cuda90 = ["cupy-cuda90 (>=5.0.0b4)"]
-cuda91 = ["cupy-cuda91 (>=5.0.0b4)"]
-cuda92 = ["cupy-cuda92 (>=5.0.0b4)"]
-
-[[package]]
-category = "main"
-description = "Fast and Customizable Tokenizers"
-name = "tokenizers"
-optional = false
-python-versions = "*"
-version = "0.0.11"
-
-[[package]]
-category = "dev"
-description = "Python Library for Tom's Obvious, Minimal Language"
-name = "toml"
-optional = false
-python-versions = "*"
-version = "0.10.0"
-
-[[package]]
-category = "main"
-description = "List processing tools and functional utilities"
-name = "toolz"
-optional = false
-python-versions = ">=2.7, !=3.0.*, !=3.1.*, !=3.2.*, !=3.3.*"
-version = "0.10.0"
-
-[[package]]
-category = "main"
-description = "Tensors and Dynamic neural networks in Python with strong GPU acceleration"
-name = "torch"
-optional = false
-python-versions = ">=2.7, !=3.0.*, !=3.1.*, !=3.2.*, !=3.3.*, !=3.4.*"
-version = "1.4.0"
-
-[[package]]
-category = "main"
-description = "Fast, Extensible Progress Meter"
-name = "tqdm"
-optional = false
-python-versions = ">=2.6, !=3.0.*, !=3.1.*"
-version = "4.42.1"
-
-[package.extras]
-dev = ["py-make (>=0.1.0)", "twine", "argopt", "pydoc-markdown"]
-
-[[package]]
-category = "main"
-description = "State-of-the-art Natural Language Processing for TensorFlow 2.0 and PyTorch"
-name = "transformers"
-optional = false
-python-versions = ">=3.5.0"
-version = "2.4.1"
-
-[package.dependencies]
-boto3 = "*"
-filelock = "*"
-numpy = "*"
-regex = "!=2019.12.17"
-requests = "*"
-sacremoses = "*"
-sentencepiece = "*"
-tokenizers = "0.0.11"
-tqdm = ">=4.27"
-
-[package.extras]
-all = ["pydantic", "uvicorn", "fastapi", "starlette", "tensorflow", "torch"]
-dev = ["pytest", "pytest-xdist", "black", "isort", "flake8", "mecab-python3", "scikit-learn", "tensorflow", "torch"]
-docs = ["recommonmark", "sphinx", "sphinx-markdown-tables", "sphinx-rtd-theme"]
-mecab = ["mecab-python3"]
-quality = ["black", "isort", "flake8"]
-serving = ["pydantic", "uvicorn", "fastapi", "starlette"]
-sklearn = ["scikit-learn"]
-testing = ["pytest", "pytest-xdist"]
-tf = ["tensorflow"]
-torch = ["torch"]
-
-[[package]]
-category = "dev"
-description = "a fork of Python 2 and 3 ast modules with type comment support"
-name = "typed-ast"
-optional = false
-python-versions = "*"
-version = "1.4.1"
-
-[[package]]
-category = "main"
-description = "Type Hints for Python"
-name = "typing"
-optional = false
-python-versions = "*"
-version = "3.7.4.1"
-
-[[package]]
-category = "main"
-description = "Backported and Experimental Type Hints for Python 3.5+"
-name = "typing-extensions"
-optional = false
-python-versions = "*"
-version = "3.7.4.1"
-
-[[package]]
-category = "main"
-description = "An open-source NLP research library, built on PyTorch."
-name = "unofficial-allennlp-nightly"
-optional = true
-python-versions = ">=3.6.1"
-version = "0.9.1.dev0"
-
-[package.dependencies]
-boto3 = "*"
-conllu = "1.3.1"
-editdistance = "*"
-flaky = "*"
-ftfy = "*"
-h5py = "*"
-jsonnet = ">=0.10.0"
-jsonpickle = "*"
-matplotlib = ">=2.2.3"
-nltk = "*"
-numpy = "*"
-numpydoc = ">=0.8.0"
-overrides = "2.0"
-parsimonious = ">=0.8.0"
-pytest = "*"
-python-dateutil = "<2.8.1"
-pytorch-pretrained-bert = ">=0.6.0"
-pytz = ">=2017.3"
-requests = ">=2.18"
-responses = ">=0.7"
-scikit-learn = "*"
-scipy = "*"
-spacy = ">=2.1.0,<2.3"
-sqlparse = ">=0.2.4"
-tensorboardX = ">=1.2"
-torch = ">=1.2.0,<1.3.0 || >1.3.0"
-tqdm = ">=4.19"
-transformers = ">=2.1.1,<2.2.1 || >2.2.1,<2.2.2 || >2.2.2"
-word2number = ">=1.1"
-
 [[package]]
 category = "main"
 description = "Python module for JUMAN/KNP."
@@ -1736,11 +1675,7 @@
 udify = ["unofficial-allennlp-nightly", "unofficial-udify"]
 
 [metadata]
-<<<<<<< HEAD
-content-hash = "db96eeb511e57bdec8a96a85bd8c92023826e67f0745a6e293572117ca1c53ec"
-=======
 content-hash = "acd4d317a5d38bd803ae7cef0912682eb9125ef74952aea0367bd90e92299135"
->>>>>>> 4e364543
 python-versions = ">=3.6.1,<3.8.0"
 
 [metadata.files]
@@ -1748,13 +1683,6 @@
     {file = "alabaster-0.7.12-py2.py3-none-any.whl", hash = "sha256:446438bdcca0e05bd45ea2de1668c1d9b032e1a9154c2c259092d77031ddd359"},
     {file = "alabaster-0.7.12.tar.gz", hash = "sha256:a661d72d58e6ea8a57f7a86e37d86716863ee5e92788398526d58b26a4e4dc02"},
 ]
-<<<<<<< HEAD
-alembic = [
-    {file = "alembic-1.3.3.tar.gz", hash = "sha256:d412982920653db6e5a44bfd13b1d0db5685cbaaccaf226195749c706e1e862a"},
-]
-allennlp = []
-=======
->>>>>>> 4e364543
 appdirs = [
     {file = "appdirs-1.4.3-py2.py3-none-any.whl", hash = "sha256:d8b24664561d0d34ddfaec54636d502d7cea6e29c3eaf68f3df6180863e2166e"},
     {file = "appdirs-1.4.3.tar.gz", hash = "sha256:9e5896d1372858f8dd3344faf4e5014d21849c756c8d5701f78f8a103b372d92"},
