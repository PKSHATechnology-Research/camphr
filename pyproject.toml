[build-system]
requires = [ "poetry>=1.0.0",]
build-backend = "poetry.masonry.api"

[tool.versionup]
files = [ "camphr/VERSION.py",]
commit = true

[tool.poetry]
version = "0.9.1"
name = "camphr"
authors = [ "tamuhey <tamuhey@gmail.com>",]
description = "spaCy plugin for Transformers, Udify, Elmo, etc."
readme = "README.md"
license = "Apache-2.0"
homepage = "https://github.com/PKSHATechnology-Research/camphr"
repository = "https://github.com/PKSHATechnology-Research/camphr"
keywords = [ "spaCy", "nlp", "natural language processing", "transformers",]

[tool.isort]
skip = ".venv/**/*.py"
line_length = 88
multi_line_output = 3
include_trailing_comma = true
known_first_party = "camphr"

[tool.poetry.dependencies]
python = "^3.7"
fire = ">=0.2.1,<1.0"
typing-extensions = ">=3.7.4"
more-itertools = "^8.8.0"
scikit-learn = ">=0.22,<0.25"
transformers = ">=3.0,<3.1"
torch = "^1.0"
pytokenizations = ">=0.4.8,<1.0"
pytextspan = ">=0.5.0,<1.0"
hydra-core = "^0.11.3"
hydra_colorlog = "^0.1.4"
dataclasses = "^0.6"
toolz = ">=0.10,<0.12"
<<<<<<< HEAD
=======
spacy = ">=2.2,<3"
pyyaml = "^5.4.1"
dataclass-utils = "^0.7.12"
>>>>>>> 0f068e55

[tool.poetry.extras]
all = [ "fugashi", "mojimoji", "pyknp", "mecab-python3", "ipadic",]
juman = [ "mojimoji", "pyknp",]
mecab = [ "mecab-python3", "fugashi", "ipadic",]

[tool.poetry.dev-dependencies]
pylint = "*"
pytest = "<6.2.3"
flake8 = "*"
hypothesis = "*"
pre-commit = "*"
toml = "^0.10.0"
sphinx = "*"
doc8 = "*"
mypy = "*"

[tool.poetry.scripts]
camphr = "camphr.cli.__main__:main"

[tool.poetry.dependencies.mojimoji]
version = "^0.0.11"
optional = true

[tool.poetry.dependencies.ipadic]
version = ">=1.0,<2.0"
optional = true

[tool.poetry.dependencies.fugashi]
version = ">=1.0,<2.0"
optional = true

[tool.poetry.dependencies.pyknp]
version = ">=0.4.2,<0.5"
optional = true

[tool.poetry.dependencies.mecab-python3]
version = ">=1.0,<1.1"
optional = true

[tool.poetry.dev-dependencies.isort]
extras = [ "toml",]
version = "^4.3.21"

[tool.poetry.dev-dependencies.black]
version = "*"
allow-prereleases = true

[tool.poetry.plugins.spacy_languages]
ja_juman = "camphr.lang.juman:Japanese"
ja_mecab = "camphr.lang.mecab:Japanese"
sentencepiece = "camphr.lang.sentencepiece:SentencePieceLang"
camphr_torch = "camphr.lang.torch:TorchLanguage"

[tool.poetry.plugins.spacy_factories]
transformers_model = "camphr.pipelines.transformers:TrfModel.from_nlp"
transformers_ner = "camphr.pipelines.transformers:TrfForNamedEntityRecognition.from_nlp"
transformers_sequece_classifier = "camphr.pipelines.transformers:TrfForSequenceClassification.from_nlp"
transformers_sequence_classifier = "camphr.pipelines.transformers:TrfForSequenceClassification.from_nlp"
transformers_tokenizer = "camphr.pipelines.transformers:TrfTokenizer.from_nlp"
juman_sentencizer = "camphr.pipelines.knp:juman_sentencizer_factory"
knp = "camphr.pipelines.knp:KNP.from_nlp"
knp_dependency_parser = "camphr.pipelines.knp.dependency_parser:knp_dependency_parser_factory"
knp_parallel_noun_chunker = "camphr.pipelines.knp.noun_chunker:knp_parallel_noun_chunker_factory"
multiple_regex_ruler = "camphr.pipelines:MultipleRegexRuler.from_nlp"
regex_ruler = "camphr.pipelines:RegexRuler.from_nlp"<|MERGE_RESOLUTION|>--- conflicted
+++ resolved
@@ -38,12 +38,8 @@
 hydra_colorlog = "^0.1.4"
 dataclasses = "^0.6"
 toolz = ">=0.10,<0.12"
-<<<<<<< HEAD
-=======
-spacy = ">=2.2,<3"
 pyyaml = "^5.4.1"
 dataclass-utils = "^0.7.12"
->>>>>>> 0f068e55
 
 [tool.poetry.extras]
 all = [ "fugashi", "mojimoji", "pyknp", "mecab-python3", "ipadic",]
