--- conflicted
+++ resolved
@@ -1,9 +1,5 @@
-<<<<<<< HEAD
 import collections
-from typing import DefaultDict, Iterable, List, Tuple
-=======
-from typing import Iterable, List, Optional, Tuple
->>>>>>> af0be223
+from typing import DefaultDict, Iterable, List, Optional, Tuple
 
 import spacy
 from spacy.tokens import Doc, Span, Token
@@ -28,7 +24,6 @@
     return ret
 
 
-<<<<<<< HEAD
 @spacy.component(
     "knp_parallel_noun_chunker",
     requires=(f"span._.{KNP_USER_KEYS.tag.element}",),
@@ -51,8 +46,6 @@
     return doc
 
 
-=======
->>>>>>> af0be223
 def _spans_to_span_without_last_aux(spans: List[Span], label: str) -> Span:
     return _spans_to_span(spans[:-1] + [_extract_content(spans[1])], label)
 
