"""Module trf_model defines pytorch-transformers components."""
import dataclasses
from typing import Any, List, Optional, Tuple

import numpy as np
import spacy
import spacy.language
import torch
import transformers
from spacy.gold import GoldParse
from spacy.tokens import Doc

from camphr.pipelines.utils import get_similarity
from camphr.torch_utils import TensorWrapper, TorchPipe, set_grad

from .auto import get_trf_model_cls
from .tokenizer import TrfTokenizer
from .utils import ATTRS, TrfAutoMixin

spacy.language.ENABLE_PIPELINE_ANALYSIS = True


@dataclasses.dataclass
class TrfModelInputs:
    input_ids: torch.Tensor
    token_type_ids: Optional[torch.Tensor] = None
    attention_mask: Optional[torch.Tensor] = None


TRANSFORMERS_MODEL = "transformers_model"


@spacy.component(TRANSFORMERS_MODEL, assigns=[f"doc._.{ATTRS.last_hidden_state}"])
class TrfModel(TrfAutoMixin[transformers.PreTrainedModel], TorchPipe):
    """Transformers Model component."""

    _TRF_NAME = "trf_name"
    _MODEL_CLS_GETTER = get_trf_model_cls

    @property
    def max_length(self) -> int:
        return self.model.config.max_position_embeddings

    def predict(self, docs: List[Doc]) -> torch.Tensor:
        self.model.eval()
        return self._apply_model(docs, False)

    def _apply_model(self, docs: List[Doc], grad: bool) -> torch.Tensor:
        self.require_model()
        x = TrfTokenizer.get_transformers_input(docs)
        assert x is not None
        x.to(device=self.device)
        with set_grad(grad):
            y = self.model(**x.model_input)
        return _get_last_hidden_state(y)

    def set_annotations(
        self, docs: List[Doc], outputs: torch.Tensor, set_vector: bool = True
    ) -> None:
        """Assign the extracted features to the Doc.

        Args:
            docs: List of `spacy.Doc`.
            outputs: Output from `self.predict`.
            set_vector: If True, attach the vector to doc. This may harms the performance.
        """
        for i, doc in enumerate(docs):
            length = len(doc._.get(ATTRS.tokens))
            # Instead of assigning tensor directory, assign `TensorWrapper`
            # so that trailing pipe can handle batch tensor efficiently.
            doc._.set(ATTRS.last_hidden_state, TensorWrapper(outputs, i, length))

            if set_vector:
                lh: torch.Tensor = doc._.get(ATTRS.last_hidden_state).get()
                doc_tensor = lh.new_zeros((len(doc), lh.shape[-1]))
                # TODO: Inefficient
                # TODO: Store the functionality into user_hooks after https://github.com/explosion/spaCy/issues/4439 was released
                for i, a in enumerate(doc._.get(ATTRS.align)):
                    if self.max_length > 0:
                        a = [aa for aa in a if aa < len(lh)]
                    doc_tensor[i] += lh[a].sum(0)
                doc.tensor = doc_tensor
                doc.user_hooks["vector"] = get_doc_vector_via_tensor
                doc.user_span_hooks["vector"] = get_span_vector_via_tensor
                doc.user_token_hooks["vector"] = get_token_vector_via_tensor
                doc.user_hooks["similarity"] = get_similarity
                doc.user_span_hooks["similarity"] = get_similarity
                doc.user_token_hooks["similarity"] = get_similarity

<<<<<<< HEAD
    def update(self, docs: List[Doc], golds: List[GoldParse]):
=======
    @property
    def freeze(self) -> bool:
        if self.cfg.get("freeze"):
            return True
        return False

    def update(self, docs: List[Doc], golds: List[GoldParse]):  # type: ignore
>>>>>>> 082fe880
        """Simply forward `docs` in training mode."""
        if self.freeze:
            self.model.eval()
        else:
            self.model.train()
        y = self._apply_model(docs, not self.freeze)
        # `set_vector = False` because the tensor may not be necessary in updating.
        # The tensor is still available via doc._.transformers_last_hidden_state.
        self.set_annotations(docs, y, set_vector=False)

    @property
    def freeze(self) -> bool:
        if self.cfg.get("freeze"):
            return True
        return False


def _get_last_hidden_state(output: Tuple[Any]) -> torch.Tensor:
    # assumes output[0] is the last hidden state
    return output[0]


def get_doc_vector_via_tensor(doc) -> np.ndarray:
    return doc.tensor.sum(0).cpu().numpy()


def get_span_vector_via_tensor(span) -> np.ndarray:
    return span.doc.tensor[span.start : span.end].sum(0).cpu().numpy()


def get_token_vector_via_tensor(token) -> np.ndarray:
    return token.doc.tensor[token.i].cpu().numpy()<|MERGE_RESOLUTION|>--- conflicted
+++ resolved
@@ -87,9 +87,6 @@
                 doc.user_span_hooks["similarity"] = get_similarity
                 doc.user_token_hooks["similarity"] = get_similarity
 
-<<<<<<< HEAD
-    def update(self, docs: List[Doc], golds: List[GoldParse]):
-=======
     @property
     def freeze(self) -> bool:
         if self.cfg.get("freeze"):
@@ -97,7 +94,6 @@
         return False
 
     def update(self, docs: List[Doc], golds: List[GoldParse]):  # type: ignore
->>>>>>> 082fe880
         """Simply forward `docs` in training mode."""
         if self.freeze:
             self.model.eval()
@@ -108,11 +104,6 @@
         # The tensor is still available via doc._.transformers_last_hidden_state.
         self.set_annotations(docs, y, set_vector=False)
 
-    @property
-    def freeze(self) -> bool:
-        if self.cfg.get("freeze"):
-            return True
-        return False
 
 
 def _get_last_hidden_state(output: Tuple[Any]) -> torch.Tensor:
